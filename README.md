--- conflicted
+++ resolved
@@ -27,11 +27,7 @@
 | Package                                          | Version                                                                                               | Description                                                                                       |
 | ------------------------------------------------ | ----------------------------------------------------------------------------------------------------- | ------------------------------------------------------------------------------------------------- |
 | [`0x-order-utils`](/python-packages/order_utils) | [![PyPI](https://img.shields.io/pypi/v/0x-order-utils.svg)](https://pypi.org/project/0x-order-utils/) | A set of utilities for generating, parsing, signing and validating 0x orders                      |
-<<<<<<< HEAD
-| [`0x-sra-client`](/python-packages/sra_client)   | [![PyPI](https://img.shields.io/pypi/v/0x-order-utils.svg)](https://pypi.org/project/0x-sra-client/)  | A Python client for interacting with servers conforming to the Standard Relayer API specification |
-=======
 | [`0x-sra-client`](/python-packages/sra_client)   | [![PyPI](https://img.shields.io/pypi/v/0x-sra-client.svg)](https://pypi.org/project/0x-sra-client/)   | A Python client for interacting with servers conforming to the Standard Relayer API specification |
->>>>>>> 6d45becc
 
 ### Typescript/Javascript Packages
 
