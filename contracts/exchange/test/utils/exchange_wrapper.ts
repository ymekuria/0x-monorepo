<<<<<<< HEAD
import {
    FillResults,
    formatters,
    LogDecoder,
    OrderInfo,
    orderUtils,
    SignedTransaction,
} from '@0x/contracts-test-utils';
import { SignedOrder } from '@0x/types';
=======
import { artifacts as erc20Artifacts } from '@0x/contracts-erc20';
import { artifacts as erc721Artifacts } from '@0x/contracts-erc721';
import { FillResults, formatters, LogDecoder, OrderInfo, orderUtils } from '@0x/contracts-test-utils';
import { SignedOrder, SignedZeroExTransaction } from '@0x/types';
>>>>>>> 2a344e26
import { AbiEncoder, BigNumber } from '@0x/utils';
import { Web3Wrapper } from '@0x/web3-wrapper';
import { MethodAbi, Provider, TransactionReceiptWithDecodedLogs } from 'ethereum-types';
import * as _ from 'lodash';

import { artifacts, ExchangeContract } from '../../src';

import { AbiDecodedFillOrderData } from './types';

export class ExchangeWrapper {
    private readonly _exchange: ExchangeContract;
    private readonly _web3Wrapper: Web3Wrapper;
    private readonly _logDecoder: LogDecoder;
    constructor(exchangeContract: ExchangeContract, provider: Provider) {
        this._exchange = exchangeContract;
        this._web3Wrapper = new Web3Wrapper(provider);
        this._logDecoder = new LogDecoder(this._web3Wrapper, artifacts);
    }
    public async fillOrderAsync(
        signedOrder: SignedOrder,
        from: string,
        opts: { takerAssetFillAmount?: BigNumber } = {},
    ): Promise<TransactionReceiptWithDecodedLogs> {
        const params = orderUtils.createFill(signedOrder, opts.takerAssetFillAmount);
        const txHash = await this._exchange.fillOrder.sendTransactionAsync(
            params.order,
            params.takerAssetFillAmount,
            params.signature,
            { from },
        );
        const txReceipt = await this._logDecoder.getTxWithDecodedLogsAsync(txHash);
        return txReceipt;
    }
    public async cancelOrderAsync(signedOrder: SignedOrder, from: string): Promise<TransactionReceiptWithDecodedLogs> {
        const params = orderUtils.createCancel(signedOrder);
        const txHash = await this._exchange.cancelOrder.sendTransactionAsync(params.order, { from });
        const tx = await this._logDecoder.getTxWithDecodedLogsAsync(txHash);
        return tx;
    }
    public async fillOrKillOrderAsync(
        signedOrder: SignedOrder,
        from: string,
        opts: { takerAssetFillAmount?: BigNumber } = {},
    ): Promise<TransactionReceiptWithDecodedLogs> {
        const params = orderUtils.createFill(signedOrder, opts.takerAssetFillAmount);
        const txHash = await this._exchange.fillOrKillOrder.sendTransactionAsync(
            params.order,
            params.takerAssetFillAmount,
            params.signature,
            { from },
        );
        const tx = await this._logDecoder.getTxWithDecodedLogsAsync(txHash);
        return tx;
    }
    public async fillOrderNoThrowAsync(
        signedOrder: SignedOrder,
        from: string,
        opts: { takerAssetFillAmount?: BigNumber; gas?: number } = {},
    ): Promise<TransactionReceiptWithDecodedLogs> {
        const params = orderUtils.createFill(signedOrder, opts.takerAssetFillAmount);
        const txHash = await this._exchange.fillOrderNoThrow.sendTransactionAsync(
            params.order,
            params.takerAssetFillAmount,
            params.signature,
            { from, gas: opts.gas },
        );
        const tx = await this._logDecoder.getTxWithDecodedLogsAsync(txHash);
        return tx;
    }
    public async batchFillOrdersAsync(
        orders: SignedOrder[],
        from: string,
        opts: { takerAssetFillAmounts?: BigNumber[] } = {},
    ): Promise<TransactionReceiptWithDecodedLogs> {
        const params = formatters.createBatchFill(orders, opts.takerAssetFillAmounts);
        const txHash = await this._exchange.batchFillOrders.sendTransactionAsync(
            params.orders,
            params.takerAssetFillAmounts,
            params.signatures,
            { from },
        );
        const tx = await this._logDecoder.getTxWithDecodedLogsAsync(txHash);
        return tx;
    }
    public async batchFillOrKillOrdersAsync(
        orders: SignedOrder[],
        from: string,
        opts: { takerAssetFillAmounts?: BigNumber[] } = {},
    ): Promise<TransactionReceiptWithDecodedLogs> {
        const params = formatters.createBatchFill(orders, opts.takerAssetFillAmounts);
        const txHash = await this._exchange.batchFillOrKillOrders.sendTransactionAsync(
            params.orders,
            params.takerAssetFillAmounts,
            params.signatures,
            { from },
        );
        const tx = await this._logDecoder.getTxWithDecodedLogsAsync(txHash);
        return tx;
    }
    public async batchFillOrdersNoThrowAsync(
        orders: SignedOrder[],
        from: string,
        opts: { takerAssetFillAmounts?: BigNumber[]; gas?: number } = {},
    ): Promise<TransactionReceiptWithDecodedLogs> {
        const params = formatters.createBatchFill(orders, opts.takerAssetFillAmounts);
        const txHash = await this._exchange.batchFillOrdersNoThrow.sendTransactionAsync(
            params.orders,
            params.takerAssetFillAmounts,
            params.signatures,
            { from, gas: opts.gas },
        );
        const tx = await this._logDecoder.getTxWithDecodedLogsAsync(txHash);
        return tx;
    }
    public async marketSellOrdersAsync(
        orders: SignedOrder[],
        from: string,
        opts: { takerAssetFillAmount: BigNumber },
    ): Promise<TransactionReceiptWithDecodedLogs> {
        const params = formatters.createMarketSellOrders(orders, opts.takerAssetFillAmount);
        const txHash = await this._exchange.marketSellOrders.sendTransactionAsync(
            params.orders,
            params.takerAssetFillAmount,
            params.signatures,
            { from },
        );
        const tx = await this._logDecoder.getTxWithDecodedLogsAsync(txHash);
        return tx;
    }
    public async marketSellOrdersNoThrowAsync(
        orders: SignedOrder[],
        from: string,
        opts: { takerAssetFillAmount: BigNumber; gas?: number },
    ): Promise<TransactionReceiptWithDecodedLogs> {
        const params = formatters.createMarketSellOrders(orders, opts.takerAssetFillAmount);
        const txHash = await this._exchange.marketSellOrdersNoThrow.sendTransactionAsync(
            params.orders,
            params.takerAssetFillAmount,
            params.signatures,
            { from, gas: opts.gas },
        );
        const tx = await this._logDecoder.getTxWithDecodedLogsAsync(txHash);
        return tx;
    }
    public async marketBuyOrdersAsync(
        orders: SignedOrder[],
        from: string,
        opts: { makerAssetFillAmount: BigNumber },
    ): Promise<TransactionReceiptWithDecodedLogs> {
        const params = formatters.createMarketBuyOrders(orders, opts.makerAssetFillAmount);
        const txHash = await this._exchange.marketBuyOrders.sendTransactionAsync(
            params.orders,
            params.makerAssetFillAmount,
            params.signatures,
            { from },
        );
        const tx = await this._logDecoder.getTxWithDecodedLogsAsync(txHash);
        return tx;
    }
    public async marketBuyOrdersNoThrowAsync(
        orders: SignedOrder[],
        from: string,
        opts: { makerAssetFillAmount: BigNumber; gas?: number },
    ): Promise<TransactionReceiptWithDecodedLogs> {
        const params = formatters.createMarketBuyOrders(orders, opts.makerAssetFillAmount);
        const txHash = await this._exchange.marketBuyOrdersNoThrow.sendTransactionAsync(
            params.orders,
            params.makerAssetFillAmount,
            params.signatures,
            { from, gas: opts.gas },
        );
        const tx = await this._logDecoder.getTxWithDecodedLogsAsync(txHash);
        return tx;
    }
    public async batchCancelOrdersAsync(
        orders: SignedOrder[],
        from: string,
    ): Promise<TransactionReceiptWithDecodedLogs> {
        const params = formatters.createBatchCancel(orders);
        const txHash = await this._exchange.batchCancelOrders.sendTransactionAsync(params.orders, { from });
        const tx = await this._logDecoder.getTxWithDecodedLogsAsync(txHash);
        return tx;
    }
    public async cancelOrdersUpToAsync(salt: BigNumber, from: string): Promise<TransactionReceiptWithDecodedLogs> {
        const txHash = await this._exchange.cancelOrdersUpTo.sendTransactionAsync(salt, { from });
        const tx = await this._logDecoder.getTxWithDecodedLogsAsync(txHash);
        return tx;
    }
    public async registerAssetProxyAsync(
        assetProxyAddress: string,
        from: string,
    ): Promise<TransactionReceiptWithDecodedLogs> {
        const txHash = await this._exchange.registerAssetProxy.sendTransactionAsync(assetProxyAddress, { from });
        const tx = await this._logDecoder.getTxWithDecodedLogsAsync(txHash);
        return tx;
    }
    public async executeTransactionAsync(
        signedTx: SignedZeroExTransaction,
        from: string,
    ): Promise<TransactionReceiptWithDecodedLogs> {
        const txHash = await this._exchange.executeTransaction.sendTransactionAsync(
            signedTx.salt,
            signedTx.signerAddress,
            signedTx.data,
            signedTx.signature,
            { from },
        );
        const tx = await this._logDecoder.getTxWithDecodedLogsAsync(txHash);
        return tx;
    }
    public async getTakerAssetFilledAmountAsync(orderHashHex: string): Promise<BigNumber> {
        const filledAmount = await this._exchange.filled.callAsync(orderHashHex);
        return filledAmount;
    }
    public async isCancelledAsync(orderHashHex: string): Promise<boolean> {
        const isCancelled = await this._exchange.cancelled.callAsync(orderHashHex);
        return isCancelled;
    }
    public async getOrderEpochAsync(makerAddress: string, senderAddress: string): Promise<BigNumber> {
        const orderEpoch = await this._exchange.orderEpoch.callAsync(makerAddress, senderAddress);
        return orderEpoch;
    }
    public async getOrderInfoAsync(signedOrder: SignedOrder): Promise<OrderInfo> {
        const orderInfo = await this._exchange.getOrderInfo.callAsync(signedOrder);
        return orderInfo;
    }
    public async getOrdersInfoAsync(signedOrders: SignedOrder[]): Promise<OrderInfo[]> {
        const ordersInfo = (await this._exchange.getOrdersInfo.callAsync(signedOrders)) as OrderInfo[];
        return ordersInfo;
    }
    public async matchOrdersAsync(
        signedOrderLeft: SignedOrder,
        signedOrderRight: SignedOrder,
        from: string,
    ): Promise<TransactionReceiptWithDecodedLogs> {
        const params = orderUtils.createMatchOrders(signedOrderLeft, signedOrderRight);
        const txHash = await this._exchange.matchOrders.sendTransactionAsync(
            params.left,
            params.right,
            params.leftSignature,
            params.rightSignature,
            { from },
        );
        const tx = await this._logDecoder.getTxWithDecodedLogsAsync(txHash);
        return tx;
    }
    public async getFillOrderResultsAsync(
        signedOrder: SignedOrder,
        from: string,
        opts: { takerAssetFillAmount?: BigNumber } = {},
    ): Promise<FillResults> {
        const params = orderUtils.createFill(signedOrder, opts.takerAssetFillAmount);
        const fillResults = await this._exchange.fillOrder.callAsync(
            params.order,
            params.takerAssetFillAmount,
            params.signature,
            { from },
        );
        return fillResults;
    }
    public abiEncodeFillOrder(signedOrder: SignedOrder, opts: { takerAssetFillAmount?: BigNumber } = {}): string {
        const params = orderUtils.createFill(signedOrder, opts.takerAssetFillAmount);
        const data = this._exchange.fillOrder.getABIEncodedTransactionData(
            params.order,
            params.takerAssetFillAmount,
            params.signature,
        );
        return data;
    }
    public abiDecodeFillOrder(data: string): AbiDecodedFillOrderData {
        // Lookup fillOrder ABI in exchange abi
        const fillOrderAbi = _.find(this._exchange.abi, { name: 'fillOrder' }) as MethodAbi;
        // Decode input data
        const abiEncoder = new AbiEncoder.Method(fillOrderAbi);
        const decodedData = abiEncoder.decode(data) as AbiDecodedFillOrderData;
        return decodedData;
    }
    public getExchangeAddress(): string {
        return this._exchange.address;
    }
}<|MERGE_RESOLUTION|>--- conflicted
+++ resolved
@@ -1,19 +1,5 @@
-<<<<<<< HEAD
-import {
-    FillResults,
-    formatters,
-    LogDecoder,
-    OrderInfo,
-    orderUtils,
-    SignedTransaction,
-} from '@0x/contracts-test-utils';
-import { SignedOrder } from '@0x/types';
-=======
-import { artifacts as erc20Artifacts } from '@0x/contracts-erc20';
-import { artifacts as erc721Artifacts } from '@0x/contracts-erc721';
 import { FillResults, formatters, LogDecoder, OrderInfo, orderUtils } from '@0x/contracts-test-utils';
 import { SignedOrder, SignedZeroExTransaction } from '@0x/types';
->>>>>>> 2a344e26
 import { AbiEncoder, BigNumber } from '@0x/utils';
 import { Web3Wrapper } from '@0x/web3-wrapper';
 import { MethodAbi, Provider, TransactionReceiptWithDecodedLogs } from 'ethereum-types';
