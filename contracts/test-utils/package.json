{
    "name": "@0x/contracts-test-utils",
    "version": "3.2.0-beta.3",
    "engines": {
        "node": ">=6.12"
    },
    "description": "Test utils for 0x contracts",
    "main": "lib/src/index.js",
    "directories": {
        "test": "test"
    },
    "scripts": {
        "build": "tsc -b",
        "build:ci": "yarn build",
        "test": "yarn run_mocha",
        "test:coverage": "run-s build run_mocha coverage:report:text coverage:report:lcov",
        "run_mocha": "mocha --require source-map-support/register --require make-promises-safe 'lib/test/**/*.js' --timeout 100000 --bail --exit",
        "clean": "shx rm -rf lib",
        "lint": "tslint --format stylish --project tsconfig.lint.json",
        "fix": "tslint --fix --format stylish --project tsconfig.lint.json",
        "coverage:report:text": "istanbul report text",
        "coverage:report:html": "istanbul report html && open coverage/index.html",
        "profiler:report:html": "istanbul report html && open coverage/index.html",
        "coverage:report:lcov": "istanbul report lcov",
        "test:circleci": "yarn test"
    },
    "repository": {
        "type": "git",
        "url": "https://github.com/0xProject/0x-monorepo.git"
    },
    "license": "Apache-2.0",
    "bugs": {
        "url": "https://github.com/0xProject/0x-monorepo/issues"
    },
    "homepage": "https://github.com/0xProject/0x-monorepo/contracts/test-utils/README.md",
    "devDependencies": {
        "@0x/sol-compiler": "^3.2.0-beta.3",
        "@0x/tslint-config": "^3.1.0-beta.2",
        "npm-run-all": "^4.1.2",
        "shx": "^0.2.2",
        "tslint": "5.11.0",
        "typescript": "3.0.1"
    },
    "dependencies": {
        "@0x/assert": "^2.2.0-beta.2",
<<<<<<< HEAD
        "@0x/base-contract": "^5.5.0-beta.2",
        "@0x/contract-addresses": "^3.3.0-beta.3",
        "@0x/dev-utils": "^2.4.0-beta.2",
=======
        "@0x/base-contract": "^5.5.0-beta.3",
        "@0x/dev-utils": "^2.4.0-beta.3",
>>>>>>> 51f254bb
        "@0x/json-schemas": "^4.1.0-beta.2",
        "@0x/order-utils": "^8.5.0-beta.3",
        "@0x/sol-coverage": "^3.1.0-beta.3",
        "@0x/sol-profiler": "^3.2.0-beta.3",
        "@0x/sol-trace": "^2.1.0-beta.3",
        "@0x/subproviders": "^5.1.0-beta.2",
        "@0x/types": "^2.5.0-beta.2",
        "@0x/typescript-typings": "^4.4.0-beta.2",
        "@0x/utils": "^4.6.0-beta.2",
        "@0x/web3-wrapper": "^6.1.0-beta.2",
        "@types/bn.js": "^4.11.0",
        "@types/js-combinatorics": "^0.5.29",
        "@types/lodash": "4.14.104",
        "@types/mocha": "^5.2.7",
        "@types/node": "*",
        "bn.js": "^4.11.8",
        "chai": "^4.0.1",
        "chai-as-promised": "^7.1.0",
        "chai-bignumber": "^3.0.0",
        "dirty-chai": "^2.0.1",
        "ethereum-types": "^2.2.0-beta.2",
        "ethereumjs-util": "^5.1.1",
        "ethers": "~4.0.4",
        "js-combinatorics": "^0.5.3",
        "lodash": "^4.17.11",
        "make-promises-safe": "^1.1.0",
        "mocha": "^6.2.0"
    },
    "publishConfig": {
        "access": "public"
    }
}<|MERGE_RESOLUTION|>--- conflicted
+++ resolved
@@ -43,14 +43,9 @@
     },
     "dependencies": {
         "@0x/assert": "^2.2.0-beta.2",
-<<<<<<< HEAD
-        "@0x/base-contract": "^5.5.0-beta.2",
-        "@0x/contract-addresses": "^3.3.0-beta.3",
-        "@0x/dev-utils": "^2.4.0-beta.2",
-=======
         "@0x/base-contract": "^5.5.0-beta.3",
+        "@0x/contract-addresses": "^3.3.0-beta.4",
         "@0x/dev-utils": "^2.4.0-beta.3",
->>>>>>> 51f254bb
         "@0x/json-schemas": "^4.1.0-beta.2",
         "@0x/order-utils": "^8.5.0-beta.3",
         "@0x/sol-coverage": "^3.1.0-beta.3",
