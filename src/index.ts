export {ZeroEx} from './0x';

export {
    Order,
    SignedOrder,
    ECSignature,
    ZeroExError,
    EventCallback,
    EventCallbackAsync,
    EventCallbackSync,
    ExchangeContractErrs,
    ContractEvent,
    Token,
    ExchangeEvents,
    IndexedFilterValues,
    SubscriptionOpts,
    BlockParam,
    OrderFillOrKillRequest,
    OrderCancellationRequest,
    OrderFillRequest,
    ContractEventEmitter,
<<<<<<< HEAD
    LogErrorArgs,
    LogCancelArgs,
    LogFillArgs,
    EventArgs,
=======
    Web3Provider,
>>>>>>> 5932ebb5
} from './types';<|MERGE_RESOLUTION|>--- conflicted
+++ resolved
@@ -19,12 +19,9 @@
     OrderCancellationRequest,
     OrderFillRequest,
     ContractEventEmitter,
-<<<<<<< HEAD
     LogErrorArgs,
     LogCancelArgs,
     LogFillArgs,
     EventArgs,
-=======
     Web3Provider,
->>>>>>> 5932ebb5
 } from './types';