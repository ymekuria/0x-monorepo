--- conflicted
+++ resolved
@@ -3,17 +3,16 @@
         "version": "2.2.0",
         "changes": [
             {
-<<<<<<< HEAD
                 "note": "Add CLI `0x-migrate` for running the 0x migrations in a language-agnostic way",
                 "pr": 1324
-=======
+            },
+            {
                 "note": "Deploy testnet Exchange arfitact. Previously mainnet Exchange artifact was deployed.",
                 "pr": 1309
             },
             {
                 "note": "Fund the Forwarder with ZRX for fees.",
                 "pr": 1309
->>>>>>> 2648f5ba
             }
         ]
     },
