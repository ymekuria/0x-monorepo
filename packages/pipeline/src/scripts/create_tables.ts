--- conflicted
+++ resolved
@@ -2,14 +2,6 @@
 import { postgresClient } from '../postgres';
 import { formatters } from '../utils';
 
-<<<<<<< HEAD
-=======
-//const optionDefinitions = [{ name: 'action', alias: 'a', type: String },
-//                           { name: 'table', alias: 't', type: String }];
-//const cli = commandLineArgs(optionDefinitions);
-
-
->>>>>>> cea2ab86
 const tableQueries: any = {
     events_full: `CREATE TABLE IF NOT EXISTS events_full (
         timestamp TIMESTAMP WITH TIME ZONE,
@@ -128,7 +120,6 @@
         price NUMERIC(50),
         PRIMARY KEY (address, timestamp)
     )`,
-<<<<<<< HEAD
     relayers: `CREATE TABLE IF NOT EXISTS relayers (
         id VARCHAR UNIQUE,
         name VARCHAR,
@@ -140,9 +131,8 @@
         known_fee_addresses CHAR(42)[] DEFAULT '{}',
         known_taker_addresses CHAR(42)[] DEFAULT '{}',
         relayer_type VARCHAR DEFAULT '',
-        PRIMARY KEY(id)
-=======
-    histFullPrices: `CREATE TABLE IF NOT EXISTS historical_prices (
+        PRIMARY KEY(id)`,
+    historical_prices: `CREATE TABLE IF NOT EXISTS historical_prices (
         token VARCHAR,
         base VARCHAR,
         timestamp TIMESTAMP WITH TIME ZONE,
@@ -153,7 +143,6 @@
         volume_from NUMERIC(78, 18),
         volume_to NUMERIC(78, 18),
         PRIMARY KEY (token, base, timestamp)
->>>>>>> cea2ab86
     )`,
 };
 
@@ -254,8 +243,4 @@
             }
         });
     },
-};
-
-//if (cli.action == 'create' && cli.table == 'historical_prices') {
-//    postgresClient.query(tableQueries['histFullPrices']);
-//}+};