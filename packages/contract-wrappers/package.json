{
    "name": "@0x/contract-wrappers",
    "version": "12.2.0-beta.3",
    "engines": {
        "node": ">=6.12"
    },
    "description": "Wrappers for 0x smart contract wrappers generated using @0x/abi-gen",
    "keywords": [
        "0xproject",
        "ethereum",
        "tokens",
        "exchange"
    ],
    "main": "lib/src/index.js",
    "types": "lib/src/index.d.ts",
    "directories": {
        "test": "test"
    },
    "scripts": {
        "build": "tsc -b",
        "build:ci": "yarn build",
        "lint": "tslint --format stylish --project . --exclude **/lib/**/*",
        "fix": "tslint --fix --format stylish --project .--exclude **/lib/**/*",
        "test:circleci": "run-s test:coverage",
        "test": "yarn run_mocha",
        "run_mocha": "mocha --require source-map-support/register --require make-promises-safe lib/test/**/*_test.js lib/test/global_hooks.js --timeout 10000 --bail --exit",
        "test:coverage": "nyc npm run test --all && yarn coverage:report:lcov",
        "coverage:report:lcov": "nyc report --reporter=text-lcov > coverage/lcov.info",
        "prettier": "prettier --write **/* --config ../../.prettierrc",
        "clean": "shx rm -rf lib generated_docs",
        "docs_test": "typedoc --excludePrivate --excludeExternals --target ES5 --tsconfig typedoc-tsconfig.json --out generated_docs ./src/generated-wrappers/*",
        "diff_docs": "git diff --exit-code ./docs",
        "s3:sync_md_docs": "aws s3 sync ./docs s3://docs-markdown/${npm_package_name}/v${npm_package_version} --profile 0xproject --region us-east-1 --grants read=uri=http://acs.amazonaws.com/groups/global/AllUsers",
        "docs:md": "ts-doc-gen --sourceDir='$PROJECT_FILES' --output=$MD_FILE_DIR --fileExtension=mdx --tsconfig=./typedoc-tsconfig.json",
        "docs:json": "typedoc --excludePrivate --excludeExternals --excludeProtected --ignoreCompilerErrors --target ES5 --tsconfig typedoc-tsconfig.json --json $JSON_FILE_PATH $PROJECT_FILES"
    },
    "repository": {
        "type": "git",
        "url": "https://github.com/0xProject/0x-monorepo.git"
    },
    "license": "Apache-2.0",
    "bugs": {
        "url": "https://github.com/0xProject/0x-monorepo/issues"
    },
    "homepage": "https://github.com/0xProject/0x-monorepo/packages/contract-wrappers/README.md",
    "devDependencies": {
        "@0x/assert": "^2.2.0-beta.2",
<<<<<<< HEAD
        "@0x/contracts-test-utils": "^3.2.0-beta.2",
        "@0x/dev-utils": "^2.4.0-beta.2",
        "@0x/migrations": "^4.4.0-beta.2",
=======
        "@0x/contracts-test-utils": "^3.2.0-beta.3",
        "@0x/coordinator-server": "^0.1.3",
        "@0x/dev-utils": "^2.4.0-beta.3",
        "@0x/json-schemas": "^4.1.0-beta.2",
        "@0x/migrations": "^4.4.0-beta.3",
>>>>>>> 51f254bb
        "@0x/subproviders": "^5.1.0-beta.2",
        "@0x/ts-doc-gen": "^0.0.22",
        "@0x/tslint-config": "^3.1.0-beta.2",
        "@0x/types": "^2.5.0-beta.2",
        "@0x/utils": "^4.6.0-beta.2",
        "@0x/web3-wrapper": "^6.1.0-beta.2",
        "@types/nock": "^10.0.3",
        "chai": "^4.0.1",
        "chai-as-promised": "^7.1.0",
        "chai-bignumber": "^3.0.0",
        "dirty-chai": "^2.0.1",
        "ethereum-types": "^2.2.0-beta.2",
        "lodash": "^4.17.11",
        "mocha": "^6.2.0",
        "shx": "^0.2.2",
        "tslint": "5.11.0",
        "typedoc": "^0.15.0",
        "typescript": "3.0.1"
    },
    "dependencies": {
        "@0x/abi-gen-wrappers": "^5.4.0-beta.3",
        "@0x/base-contract": "^5.5.0-beta.3",
        "@0x/contract-addresses": "^3.3.0-beta.4",
        "@0x/contract-artifacts": "^2.3.0-beta.3",
<<<<<<< HEAD
        "@0x/order-utils": "^8.5.0-beta.2",
        "ethers": "~4.0.4"
=======
        "@0x/order-utils": "^8.5.0-beta.3",
        "ethers": "~4.0.4",
        "http-status-codes": "^1.3.2"
>>>>>>> 51f254bb
    },
    "publishConfig": {
        "access": "public"
    }
}<|MERGE_RESOLUTION|>--- conflicted
+++ resolved
@@ -45,17 +45,11 @@
     "homepage": "https://github.com/0xProject/0x-monorepo/packages/contract-wrappers/README.md",
     "devDependencies": {
         "@0x/assert": "^2.2.0-beta.2",
-<<<<<<< HEAD
-        "@0x/contracts-test-utils": "^3.2.0-beta.2",
-        "@0x/dev-utils": "^2.4.0-beta.2",
-        "@0x/migrations": "^4.4.0-beta.2",
-=======
         "@0x/contracts-test-utils": "^3.2.0-beta.3",
         "@0x/coordinator-server": "^0.1.3",
         "@0x/dev-utils": "^2.4.0-beta.3",
         "@0x/json-schemas": "^4.1.0-beta.2",
         "@0x/migrations": "^4.4.0-beta.3",
->>>>>>> 51f254bb
         "@0x/subproviders": "^5.1.0-beta.2",
         "@0x/ts-doc-gen": "^0.0.22",
         "@0x/tslint-config": "^3.1.0-beta.2",
@@ -80,14 +74,8 @@
         "@0x/base-contract": "^5.5.0-beta.3",
         "@0x/contract-addresses": "^3.3.0-beta.4",
         "@0x/contract-artifacts": "^2.3.0-beta.3",
-<<<<<<< HEAD
-        "@0x/order-utils": "^8.5.0-beta.2",
+        "@0x/order-utils": "^8.5.0-beta.3",
         "ethers": "~4.0.4"
-=======
-        "@0x/order-utils": "^8.5.0-beta.3",
-        "ethers": "~4.0.4",
-        "http-status-codes": "^1.3.2"
->>>>>>> 51f254bb
     },
     "publishConfig": {
         "access": "public"
