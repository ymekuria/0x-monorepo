--- conflicted
+++ resolved
@@ -1,14 +1,9 @@
 # CHANGELOG
 
-<<<<<<< HEAD
 vx.x.x
 ------------------------
     * Remove support for Async callback types when used in Subscribe functions
-
-v0.24.0 - _November 13, 2017_
-=======
 v0.25.1 - _November 13, 2017_
->>>>>>> 557faba3
 ------------------------
     * Standardise on Cancelled over Canceled
     * Add missing `DecodedLogEvent` type to exported types
