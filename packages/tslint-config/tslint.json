{
    "extends": ["tslint:latest", "tslint-react", "tslint-eslint-rules"],
    "rules": {
        "adjacent-overload-signatures": true,
        "arrow-parens": [true, "ban-single-arg-parens"],
        "arrow-return-shorthand": true,
        "async-suffix": true,
        "await-promise": true,
        "binary-expression-operand-order": true,
        "boolean-naming": true,
        "callable-types": true,
        "class-name": true,
        "completed-docs": [
            true,
            {
                "functions": {
                    "visibilities": ["exported"]
                },
                "methods": {
                    "locations": "instance",
                    "privacies": ["public", "protected"]
                }
            }
        ],
        "curly": true,
        "custom-no-magic-numbers": [true, 0, 1, 2, 3, -1],
        "encoding": true,
        "eofline": true,
        "import-spacing": true,
        "indent": [true, "spaces", 4],
        "interface-name": false,
        "interface-over-type-literal": true,
        "jsx-alignment": true,
        "jsx-boolean-value": true,
        "jsx-curly-spacing": [true, "never"],
        "jsx-no-bind": false,
        "jsx-no-lambda": true,
        "jsx-no-multiline-js": false,
        "jsx-no-string-ref": true,
        "jsx-self-close": true,
        "jsx-wrap-multiline": false,
        "linebreak-style": [true, "LF"],
        "max-classes-per-file": [true, 1],
        "max-file-line-count": [true, 500],
        "max-line-length": false,
        "member-access": true,
        "member-ordering": [true, "public-before-private", "static-before-instance", "variables-before-functions"],
        "new-parens": true,
        "newline-before-return": false,
        "no-angle-bracket-type-assertion": true,
        "no-boolean-literal-compare": true,
        "no-debugger": true,
        "no-default-export": true,
<<<<<<< HEAD
        "no-return-await": true,
        "no-duplicate-switch-case": true,
        "no-implicit-dependencies": true,
=======
        "no-duplicate-super": true,
        "no-duplicate-switch-case": true,
        "no-duplicate-variable": true,
>>>>>>> f3241ff8
        "no-empty-interface": false,
        "no-eval": true,
        "no-floating-promises": true,
        "no-implicit-dependencies": [true, "dev"],
        "no-inferred-empty-object-type": true,
        "no-invalid-template-strings": true,
        "no-invalid-this": true,
        "no-misused-new": true,
        "no-non-null-assertion": true,
        "no-redundant-jsdoc": true,
        "no-parameter-reassignment": true,
        "no-redundant-jsdoc": true,
        "no-return-await": true,
        "no-shadowed-variable": true,
        "no-sparse-arrays": true,
        "no-string-literal": true,
        "no-string-throw": true,
        "no-submodule-imports": false,
        "no-switch-case-fall-through": true,
        "no-this-assignment": false,
        "no-unbound-method": true,
        "no-unnecessary-class": true,
        "no-unnecessary-type-assertion": true,
        "no-unsafe-finally": true,
        "no-unused-variable": [true, "check-parameters"],
        "number-literal-format": true,
        "object-literal-key-quotes": false,
        "object-literal-sort-keys": false,
        "ordered-imports": [
            true,
            {
                "grouped-imports": true
            }
        ],
        "prefer-const": true,
        "prefer-for-of": true,
        "prefer-function-over-method": true,
        "prefer-object-spread": true,
        "prefer-readonly": true,
        "promise-function-async": true,
        "quotemark": [true, "single", "avoid-escape", "jsx-double"],
        "restrict-plus-operands": true,
        "semicolon": [true, "always"],
        "space-before-function-paren": [
            true,
            {
                "anonymous": "never",
                "asyncArrow": "always",
                "constructor": "never",
                "method": "never",
                "named": "never"
            }
        ],
        "space-within-parens": false,
        "switch-default": true,
        "type-literal-delimiter": true,
        "typedef": [true, "call-signature", "parameter", "property-declaration"],
        "underscore-private-and-protected": true,
        "variable-name": [true, "ban-keywords", "allow-pascal-case"],
        "whitespace": [
            true,
            "check-branch",
            "check-decl",
            "check-operator",
            "check-separator",
            "check-rest-spread",
            "check-type",
            "check-typecast",
            "check-preblock"
        ]
    },
    "rulesDirectory": "lib/rules"
}<|MERGE_RESOLUTION|>--- conflicted
+++ resolved
@@ -1,8 +1,15 @@
 {
-    "extends": ["tslint:latest", "tslint-react", "tslint-eslint-rules"],
+    "extends": [
+        "tslint:latest",
+        "tslint-react",
+        "tslint-eslint-rules"
+    ],
     "rules": {
         "adjacent-overload-signatures": true,
-        "arrow-parens": [true, "ban-single-arg-parens"],
+        "arrow-parens": [
+            true,
+            "ban-single-arg-parens"
+        ],
         "arrow-return-shorthand": true,
         "async-suffix": true,
         "await-promise": true,
@@ -14,62 +21,91 @@
             true,
             {
                 "functions": {
-                    "visibilities": ["exported"]
+                    "visibilities": [
+                        "exported"
+                    ]
                 },
                 "methods": {
                     "locations": "instance",
-                    "privacies": ["public", "protected"]
+                    "privacies": [
+                        "public",
+                        "protected"
+                    ]
                 }
             }
         ],
         "curly": true,
-        "custom-no-magic-numbers": [true, 0, 1, 2, 3, -1],
+        "custom-no-magic-numbers": [
+            true,
+            0,
+            1,
+            2,
+            3,
+            -1
+        ],
         "encoding": true,
         "eofline": true,
         "import-spacing": true,
-        "indent": [true, "spaces", 4],
+        "indent": [
+            true,
+            "spaces",
+            4
+        ],
         "interface-name": false,
         "interface-over-type-literal": true,
         "jsx-alignment": true,
         "jsx-boolean-value": true,
-        "jsx-curly-spacing": [true, "never"],
+        "jsx-curly-spacing": [
+            true,
+            "never"
+        ],
         "jsx-no-bind": false,
         "jsx-no-lambda": true,
         "jsx-no-multiline-js": false,
         "jsx-no-string-ref": true,
         "jsx-self-close": true,
         "jsx-wrap-multiline": false,
-        "linebreak-style": [true, "LF"],
-        "max-classes-per-file": [true, 1],
-        "max-file-line-count": [true, 500],
+        "linebreak-style": [
+            true,
+            "LF"
+        ],
+        "max-classes-per-file": [
+            true,
+            1
+        ],
+        "max-file-line-count": [
+            true,
+            500
+        ],
         "max-line-length": false,
         "member-access": true,
-        "member-ordering": [true, "public-before-private", "static-before-instance", "variables-before-functions"],
+        "member-ordering": [
+            true,
+            "public-before-private",
+            "static-before-instance",
+            "variables-before-functions"
+        ],
         "new-parens": true,
         "newline-before-return": false,
         "no-angle-bracket-type-assertion": true,
         "no-boolean-literal-compare": true,
         "no-debugger": true,
         "no-default-export": true,
-<<<<<<< HEAD
-        "no-return-await": true,
-        "no-duplicate-switch-case": true,
-        "no-implicit-dependencies": true,
-=======
         "no-duplicate-super": true,
         "no-duplicate-switch-case": true,
         "no-duplicate-variable": true,
->>>>>>> f3241ff8
         "no-empty-interface": false,
         "no-eval": true,
         "no-floating-promises": true,
-        "no-implicit-dependencies": [true, "dev"],
+        "no-implicit-dependencies": [
+            true,
+            "dev"
+        ],
         "no-inferred-empty-object-type": true,
         "no-invalid-template-strings": true,
         "no-invalid-this": true,
         "no-misused-new": true,
         "no-non-null-assertion": true,
-        "no-redundant-jsdoc": true,
         "no-parameter-reassignment": true,
         "no-redundant-jsdoc": true,
         "no-return-await": true,
@@ -84,7 +120,10 @@
         "no-unnecessary-class": true,
         "no-unnecessary-type-assertion": true,
         "no-unsafe-finally": true,
-        "no-unused-variable": [true, "check-parameters"],
+        "no-unused-variable": [
+            true,
+            "check-parameters"
+        ],
         "number-literal-format": true,
         "object-literal-key-quotes": false,
         "object-literal-sort-keys": false,
@@ -100,9 +139,17 @@
         "prefer-object-spread": true,
         "prefer-readonly": true,
         "promise-function-async": true,
-        "quotemark": [true, "single", "avoid-escape", "jsx-double"],
+        "quotemark": [
+            true,
+            "single",
+            "avoid-escape",
+            "jsx-double"
+        ],
         "restrict-plus-operands": true,
-        "semicolon": [true, "always"],
+        "semicolon": [
+            true,
+            "always"
+        ],
         "space-before-function-paren": [
             true,
             {
@@ -116,9 +163,18 @@
         "space-within-parens": false,
         "switch-default": true,
         "type-literal-delimiter": true,
-        "typedef": [true, "call-signature", "parameter", "property-declaration"],
+        "typedef": [
+            true,
+            "call-signature",
+            "parameter",
+            "property-declaration"
+        ],
         "underscore-private-and-protected": true,
-        "variable-name": [true, "ban-keywords", "allow-pascal-case"],
+        "variable-name": [
+            true,
+            "ban-keywords",
+            "allow-pascal-case"
+        ],
         "whitespace": [
             true,
             "check-branch",
