// tslint:disable:no-unnecessary-type-assertion
import {
    ContractWrappers,
    ERC20TokenApprovalEventArgs,
    ERC20TokenEventArgs,
    ERC20TokenEvents,
    ERC20TokenTransferEventArgs,
    ERC721TokenApprovalEventArgs,
    ERC721TokenApprovalForAllEventArgs,
    ERC721TokenEventArgs,
    ERC721TokenEvents,
    ERC721TokenTransferEventArgs,
    ExchangeCancelEventArgs,
    ExchangeCancelUpToEventArgs,
    ExchangeEventArgs,
    ExchangeEvents,
    ExchangeFillEventArgs,
    WETH9DepositEventArgs,
    WETH9EventArgs,
    WETH9Events,
    WETH9WithdrawalEventArgs,
} from '@0xproject/contract-wrappers';
import { schemas } from '@0xproject/json-schemas';
import {
    assetProxyUtils,
    BalanceAndProxyAllowanceLazyStore,
    OrderFilledCancelledLazyStore,
    orderHashUtils,
    OrderStateUtils,
} from '@0xproject/order-utils';
import { ExchangeContractErrs, OrderState, SignedOrder } from '@0xproject/types';
import { errorUtils, intervalUtils } from '@0xproject/utils';
import { BlockParamLiteral, LogEntryEvent, LogWithDecodedArgs, Provider } from 'ethereum-types';
import * as _ from 'lodash';

import { artifacts } from '../artifacts';
import { AssetBalanceAndProxyAllowanceFetcher } from '../fetchers/asset_balance_and_proxy_allowance_fetcher';
import { OrderFilledCancelledFetcher } from '../fetchers/order_filled_cancelled_fetcher';
import { orderWatcherPartialConfigSchema } from '../schemas/order_watcher_partial_config_schema';
import { OnOrderStateChangeCallback, OrderWatcherConfig, OrderWatcherError } from '../types';
import { assert } from '../utils/assert';

import { CollisionResistanceAbiDecoder } from './collision_resistant_abi_decoder';
import { DependentOrderHashesTracker } from './dependent_order_hashes_tracker';
import { EventWatcher } from './event_watcher';
import { ExpirationWatcher } from './expiration_watcher';

const MILLISECONDS_IN_A_SECOND = 1000;

type ContractEventArgs = WETH9EventArgs | ExchangeEventArgs | ERC20TokenEventArgs | ERC721TokenEventArgs;

interface OrderByOrderHash {
    [orderHash: string]: SignedOrder;
}

interface OrderStateByOrderHash {
    [orderHash: string]: OrderState;
}

<<<<<<< HEAD
const DEFAULT_ORDER_WATCHER_CONFIG: OrderWatcherConfig = {
    stateLayer: BlockParamLiteral.Latest,
    orderExpirationCheckingIntervalMs: 50,
    eventPollingIntervalMs: 200,
    expirationMarginMs: 0,
    // tslint:disable-next-line:custom-no-magic-numbers
    cleanupJobIntervalMs: 1000 * 60 * 60, // 1h
    isVerbose: true,
};
=======
// tslint:disable-next-line:custom-no-magic-numbers
const DEFAULT_CLEANUP_JOB_INTERVAL_MS = 1000 * 60 * 60; // 1h
const STATE_LAYER = BlockParamLiteral.Latest;
>>>>>>> f3241ff8

/**
 * This class includes all the functionality related to watching a set of orders
 * for potential changes in order validity/fillability. The orderWatcher notifies
 * the subscriber of these changes so that a final decision can be made on whether
 * the order should be deemed invalid.
 */
export class OrderWatcher {
<<<<<<< HEAD
    private readonly _dependentOrderHashesTracker: DependentOrderHashesTracker;
    private readonly _orderStateByOrderHashCache: OrderStateByOrderHash = {};
    private readonly _orderByOrderHash: OrderByOrderHash = {};
    private readonly _eventWatcher: EventWatcher;
    private readonly _provider: Provider;
    private readonly _collisionResistantAbiDecoder: CollisionResistanceAbiDecoder;
=======
    private readonly _contractWrappers: ContractWrappers;
    private readonly _orderStateByOrderHashCache: OrderStateByOrderHash = {};
    private readonly _orderByOrderHash: OrderByOrderHash = {};
    private readonly _dependentOrderHashes: DependentOrderHashes = {};
    private _callbackIfExists?: OnOrderStateChangeCallback;
    private readonly _eventWatcher: EventWatcher;
    private readonly _web3Wrapper: Web3Wrapper;
>>>>>>> f3241ff8
    private readonly _expirationWatcher: ExpirationWatcher;
    private readonly _orderStateUtils: OrderStateUtils;
    private readonly _orderFilledCancelledLazyStore: OrderFilledCancelledLazyStore;
    private readonly _balanceAndProxyAllowanceLazyStore: BalanceAndProxyAllowanceLazyStore;
    private readonly _cleanupJobInterval: number;
    private _cleanupJobIntervalIdIfExists?: NodeJS.Timer;
<<<<<<< HEAD
    private _callbackIfExists?: OnOrderStateChangeCallback;
    constructor(
        provider: Provider,
        networkId: number,
        partialConfig: Partial<OrderWatcherConfig> = DEFAULT_ORDER_WATCHER_CONFIG,
    ) {
        assert.isWeb3Provider('provider', provider);
        assert.isNumber('networkId', networkId);
        assert.doesConformToSchema('partialConfig', partialConfig, orderWatcherPartialConfigSchema);
        const config = {
            ...DEFAULT_ORDER_WATCHER_CONFIG,
            ...partialConfig,
        };

        this._provider = provider;
        this._collisionResistantAbiDecoder = new CollisionResistanceAbiDecoder(
            artifacts.ERC20Token.abi,
            artifacts.ERC721Token.abi,
            [artifacts.EtherToken.abi, artifacts.Exchange.abi],
        );
        const contractWrappers = new ContractWrappers(provider, { networkId });
        this._eventWatcher = new EventWatcher(
            provider,
            config.eventPollingIntervalMs,
            config.stateLayer,
            config.isVerbose,
=======
    constructor(provider: Provider, networkId: number, config?: OrderWatcherConfig) {
        this._web3Wrapper = new Web3Wrapper(provider);
        const artifactJSONs = _.values(artifacts);
        const abiArrays = _.map(artifactJSONs, artifact => artifact.abi);
        _.forEach(abiArrays, abi => {
            this._web3Wrapper.abiDecoder.addABI(abi);
        });
        this._contractWrappers = new ContractWrappers(provider, { networkId });
        const pollingIntervalIfExistsMs = _.isUndefined(config) ? undefined : config.eventPollingIntervalMs;
        const isVerbose = !_.isUndefined(config) && !_.isUndefined(config.isVerbose) ? config.isVerbose : false;
        this._eventWatcher = new EventWatcher(this._web3Wrapper, pollingIntervalIfExistsMs, STATE_LAYER, isVerbose);
        this._balanceAndProxyAllowanceLazyStore = new BalanceAndProxyAllowanceLazyStore(
            this._contractWrappers.token,
            STATE_LAYER,
        );
        this._orderFilledCancelledLazyStore = new OrderFilledCancelledLazyStore(
            this._contractWrappers.exchange,
            STATE_LAYER,
>>>>>>> f3241ff8
        );
        const balanceAndProxyAllowanceFetcher = new AssetBalanceAndProxyAllowanceFetcher(
            contractWrappers.erc20Token,
            contractWrappers.erc721Token,
            config.stateLayer,
        );
        this._balanceAndProxyAllowanceLazyStore = new BalanceAndProxyAllowanceLazyStore(
            balanceAndProxyAllowanceFetcher,
        );
        const orderFilledCancelledFetcher = new OrderFilledCancelledFetcher(
            contractWrappers.exchange,
            config.stateLayer,
        );
        this._orderFilledCancelledLazyStore = new OrderFilledCancelledLazyStore(orderFilledCancelledFetcher);
        this._orderStateUtils = new OrderStateUtils(balanceAndProxyAllowanceFetcher, orderFilledCancelledFetcher);
        const expirationMarginIfExistsMs = _.isUndefined(config) ? undefined : config.expirationMarginMs;
        this._expirationWatcher = new ExpirationWatcher(
            expirationMarginIfExistsMs,
            config.orderExpirationCheckingIntervalMs,
        );
        this._cleanupJobInterval = config.cleanupJobIntervalMs;
        const zrxTokenAddress = assetProxyUtils.decodeERC20AssetData(orderFilledCancelledFetcher.getZRXAssetData())
            .tokenAddress;
        this._dependentOrderHashesTracker = new DependentOrderHashesTracker(zrxTokenAddress);
    }
    /**
     * Add an order to the orderWatcher. Before the order is added, it's
     * signature is verified.
     * @param   signedOrder     The order you wish to start watching.
     */
    public addOrder(signedOrder: SignedOrder): void {
        assert.doesConformToSchema('signedOrder', signedOrder, schemas.signedOrderSchema);
        const orderHash = orderHashUtils.getOrderHashHex(signedOrder);
        assert.isValidSignatureAsync(this._provider, orderHash, signedOrder.signature, signedOrder.makerAddress);

        const expirationUnixTimestampMs = signedOrder.expirationTimeSeconds.times(MILLISECONDS_IN_A_SECOND);
        this._expirationWatcher.addOrder(orderHash, expirationUnixTimestampMs);

        this._orderByOrderHash[orderHash] = signedOrder;
        this._dependentOrderHashesTracker.addToDependentOrderHashes(signedOrder);
    }
    /**
     * Removes an order from the orderWatcher
     * @param   orderHash     The orderHash of the order you wish to stop watching.
     */
    public removeOrder(orderHash: string): void {
        assert.doesConformToSchema('orderHash', orderHash, schemas.orderHashSchema);
        const signedOrder = this._orderByOrderHash[orderHash];
        if (_.isUndefined(signedOrder)) {
            return; // noop
        }
        this._dependentOrderHashesTracker.removeFromDependentOrderHashes(signedOrder);
        delete this._orderByOrderHash[orderHash];
        this._expirationWatcher.removeOrder(orderHash);
        delete this._orderStateByOrderHashCache[orderHash];
    }
    /**
     * Starts an orderWatcher subscription. The callback will be called every time a watched order's
     * backing blockchain state has changed. This is a call-to-action for the caller to re-validate the order.
     * @param   callback            Receives the orderHash of the order that should be re-validated, together
     *                              with all the order-relevant blockchain state needed to re-validate the order.
     */
    public subscribe(callback: OnOrderStateChangeCallback): void {
        assert.isFunction('callback', callback);
        if (!_.isUndefined(this._callbackIfExists)) {
            throw new Error(OrderWatcherError.SubscriptionAlreadyPresent);
        }
        this._callbackIfExists = callback;
        this._eventWatcher.subscribe(this._onEventWatcherCallbackAsync.bind(this));
        this._expirationWatcher.subscribe(this._onOrderExpired.bind(this));
        this._cleanupJobIntervalIdIfExists = intervalUtils.setAsyncExcludingInterval(
            this._cleanupAsync.bind(this),
            this._cleanupJobInterval,
            (err: Error) => {
                this.unsubscribe();
                callback(err);
            },
        );
    }
    /**
     * Ends an orderWatcher subscription.
     */
    public unsubscribe(): void {
        if (_.isUndefined(this._callbackIfExists) || _.isUndefined(this._cleanupJobIntervalIdIfExists)) {
            throw new Error(OrderWatcherError.SubscriptionNotFound);
        }
        this._balanceAndProxyAllowanceLazyStore.deleteAll();
        this._orderFilledCancelledLazyStore.deleteAll();
        delete this._callbackIfExists;
        this._eventWatcher.unsubscribe();
        this._expirationWatcher.unsubscribe();
        intervalUtils.clearAsyncExcludingInterval(this._cleanupJobIntervalIdIfExists);
    }
    private async _cleanupAsync(): Promise<void> {
        for (const orderHash of _.keys(this._orderByOrderHash)) {
            this._cleanupOrderRelatedState(orderHash);
            await this._emitRevalidateOrdersAsync([orderHash]);
        }
    }
    private _cleanupOrderRelatedState(orderHash: string): void {
        const signedOrder = this._orderByOrderHash[orderHash];

        this._orderFilledCancelledLazyStore.deleteFilledTakerAmount(orderHash);
        this._orderFilledCancelledLazyStore.deleteIsCancelled(orderHash);

        this._balanceAndProxyAllowanceLazyStore.deleteBalance(signedOrder.makerAssetData, signedOrder.makerAddress);
        this._balanceAndProxyAllowanceLazyStore.deleteProxyAllowance(
            signedOrder.makerAssetData,
            signedOrder.makerAddress,
        );
        this._balanceAndProxyAllowanceLazyStore.deleteBalance(signedOrder.takerAssetData, signedOrder.takerAddress);
        this._balanceAndProxyAllowanceLazyStore.deleteProxyAllowance(
            signedOrder.takerAssetData,
            signedOrder.takerAddress,
        );

        const zrxAssetData = this._orderFilledCancelledLazyStore.getZRXAssetData();
        if (!signedOrder.makerFee.isZero()) {
            this._balanceAndProxyAllowanceLazyStore.deleteBalance(zrxAssetData, signedOrder.makerAddress);
            this._balanceAndProxyAllowanceLazyStore.deleteProxyAllowance(zrxAssetData, signedOrder.makerAddress);
        }
        if (!signedOrder.takerFee.isZero()) {
            this._balanceAndProxyAllowanceLazyStore.deleteBalance(zrxAssetData, signedOrder.takerAddress);
            this._balanceAndProxyAllowanceLazyStore.deleteProxyAllowance(zrxAssetData, signedOrder.takerAddress);
        }
    }
    private _onOrderExpired(orderHash: string): void {
        const orderState: OrderState = {
            isValid: false,
            orderHash,
            error: ExchangeContractErrs.OrderFillExpired,
        };
        if (!_.isUndefined(this._orderByOrderHash[orderHash])) {
            this.removeOrder(orderHash);
            if (!_.isUndefined(this._callbackIfExists)) {
                this._callbackIfExists(null, orderState);
            }
        }
    }
    private async _onEventWatcherCallbackAsync(err: Error | null, logIfExists?: LogEntryEvent): Promise<void> {
        if (!_.isNull(err)) {
            if (!_.isUndefined(this._callbackIfExists)) {
                this._callbackIfExists(err);
            }
            return;
        }
        const maybeDecodedLog = this._collisionResistantAbiDecoder.tryToDecodeLogOrNoop<ContractEventArgs>(
            // At this moment we are sure that no error occured and log is defined.
            logIfExists as LogEntryEvent,
        );
        const isLogDecoded = !_.isUndefined(((maybeDecodedLog as any) as LogWithDecodedArgs<ContractEventArgs>).event);
        if (!isLogDecoded) {
            return; // noop
        }
        const decodedLog = (maybeDecodedLog as any) as LogWithDecodedArgs<ContractEventArgs>;
        switch (decodedLog.event) {
            case ERC20TokenEvents.Approval:
            case ERC721TokenEvents.Approval: {
                // ERC20 and ERC721 Transfer events have the same name so we need to distinguish them by args
                if (!_.isUndefined(decodedLog.args._value)) {
                    // ERC20
                    // Invalidate cache
                    const args = decodedLog.args as ERC20TokenApprovalEventArgs;
                    const tokenAssetData = assetProxyUtils.encodeERC20AssetData(decodedLog.address);
                    this._balanceAndProxyAllowanceLazyStore.deleteProxyAllowance(tokenAssetData, args._owner);
                    // Revalidate orders
                    const orderHashes = this._dependentOrderHashesTracker.getDependentOrderHashesByAssetDataByMaker(
                        args._owner,
                        tokenAssetData,
                    );
                    await this._emitRevalidateOrdersAsync(orderHashes);
                    break;
                } else {
                    // ERC721
                    // Invalidate cache
                    const args = decodedLog.args as ERC721TokenApprovalEventArgs;
                    const tokenAssetData = assetProxyUtils.encodeERC721AssetData(decodedLog.address, args._tokenId);
                    this._balanceAndProxyAllowanceLazyStore.deleteProxyAllowance(tokenAssetData, args._owner);
                    // Revalidate orders
                    const orderHashes = this._dependentOrderHashesTracker.getDependentOrderHashesByAssetDataByMaker(
                        args._owner,
                        tokenAssetData,
                    );
                    await this._emitRevalidateOrdersAsync(orderHashes);
                    break;
                }
            }
            case ERC20TokenEvents.Transfer:
            case ERC721TokenEvents.Transfer: {
                // ERC20 and ERC721 Transfer events have the same name so we need to distinguish them by args
                if (!_.isUndefined(decodedLog.args._value)) {
                    // ERC20
                    // Invalidate cache
                    const args = decodedLog.args as ERC20TokenTransferEventArgs;
                    const tokenAssetData = assetProxyUtils.encodeERC20AssetData(decodedLog.address);
                    this._balanceAndProxyAllowanceLazyStore.deleteBalance(tokenAssetData, args._from);
                    this._balanceAndProxyAllowanceLazyStore.deleteBalance(tokenAssetData, args._to);
                    // Revalidate orders
                    const orderHashes = this._dependentOrderHashesTracker.getDependentOrderHashesByAssetDataByMaker(
                        args._from,
                        tokenAssetData,
                    );
                    await this._emitRevalidateOrdersAsync(orderHashes);
                    break;
                } else {
                    // ERC721
                    // Invalidate cache
                    const args = decodedLog.args as ERC721TokenTransferEventArgs;
                    const tokenAssetData = assetProxyUtils.encodeERC721AssetData(decodedLog.address, args._tokenId);
                    this._balanceAndProxyAllowanceLazyStore.deleteBalance(tokenAssetData, args._from);
                    this._balanceAndProxyAllowanceLazyStore.deleteBalance(tokenAssetData, args._to);
                    // Revalidate orders
                    const orderHashes = this._dependentOrderHashesTracker.getDependentOrderHashesByAssetDataByMaker(
                        args._from,
                        tokenAssetData,
                    );
                    await this._emitRevalidateOrdersAsync(orderHashes);
                    break;
                }
            }
            case ERC721TokenEvents.ApprovalForAll: {
                // Invalidate cache
                const args = decodedLog.args as ERC721TokenApprovalForAllEventArgs;
                const tokenAddress = decodedLog.address;
                this._balanceAndProxyAllowanceLazyStore.deleteAllERC721ProxyAllowance(tokenAddress, args._owner);
                // Revalidate orders
                const orderHashes = this._dependentOrderHashesTracker.getDependentOrderHashesByERC721ByMaker(
                    args._owner,
                    tokenAddress,
                );
                await this._emitRevalidateOrdersAsync(orderHashes);
                break;
            }
            case WETH9Events.Deposit: {
                // Invalidate cache
                const args = decodedLog.args as WETH9DepositEventArgs;
                const tokenAssetData = assetProxyUtils.encodeERC20AssetData(decodedLog.address);
                this._balanceAndProxyAllowanceLazyStore.deleteBalance(tokenAssetData, args._owner);
                // Revalidate orders
                const orderHashes = this._dependentOrderHashesTracker.getDependentOrderHashesByAssetDataByMaker(
                    args._owner,
                    tokenAssetData,
                );
                await this._emitRevalidateOrdersAsync(orderHashes);
                break;
            }
            case WETH9Events.Withdrawal: {
                // Invalidate cache
                const args = decodedLog.args as WETH9WithdrawalEventArgs;
                const tokenAssetData = assetProxyUtils.encodeERC20AssetData(decodedLog.address);
                this._balanceAndProxyAllowanceLazyStore.deleteBalance(tokenAssetData, args._owner);
                // Revalidate orders
                const orderHashes = this._dependentOrderHashesTracker.getDependentOrderHashesByAssetDataByMaker(
                    args._owner,
                    tokenAssetData,
                );
                await this._emitRevalidateOrdersAsync(orderHashes);
                break;
            }
            case ExchangeEvents.Fill: {
                // Invalidate cache
                const args = decodedLog.args as ExchangeFillEventArgs;
                this._orderFilledCancelledLazyStore.deleteFilledTakerAmount(args.orderHash);
                // Revalidate orders
                const orderHash = args.orderHash;
                const isOrderWatched = !_.isUndefined(this._orderByOrderHash[orderHash]);
                if (isOrderWatched) {
                    await this._emitRevalidateOrdersAsync([orderHash]);
                }
                break;
            }
            case ExchangeEvents.Cancel: {
                // Invalidate cache
                const args = decodedLog.args as ExchangeCancelEventArgs;
                this._orderFilledCancelledLazyStore.deleteIsCancelled(args.orderHash);
                // Revalidate orders
                const orderHash = args.orderHash;
                const isOrderWatched = !_.isUndefined(this._orderByOrderHash[orderHash]);
                if (isOrderWatched) {
                    await this._emitRevalidateOrdersAsync([orderHash]);
                }
                break;
            }
            case ExchangeEvents.CancelUpTo: {
                // TODO(logvinov): Do it smarter and actually look at the salt and order epoch
                // Invalidate cache
                const args = decodedLog.args as ExchangeCancelUpToEventArgs;
                this._orderFilledCancelledLazyStore.deleteAllIsCancelled();
                // Revalidate orders
                const orderHashes = this._dependentOrderHashesTracker.getDependentOrderHashesByMaker(args.makerAddress);
                await this._emitRevalidateOrdersAsync(orderHashes);
                break;
            }

            default:
                throw errorUtils.spawnSwitchErr('decodedLog.event', decodedLog.event);
        }
    }
    private async _emitRevalidateOrdersAsync(orderHashes: string[]): Promise<void> {
        for (const orderHash of orderHashes) {
            const signedOrder = this._orderByOrderHash[orderHash];
            // Most of these calls will never reach the network because the data is fetched from stores
            // and only updated when cache is invalidated
            const orderState = await this._orderStateUtils.getOpenOrderStateAsync(signedOrder);
            if (_.isUndefined(this._callbackIfExists)) {
                break; // Unsubscribe was called
            }
            if (_.isEqual(orderState, this._orderStateByOrderHashCache[orderHash])) {
                // Actual order state didn't change
                continue;
            } else {
                this._orderStateByOrderHashCache[orderHash] = orderState;
            }
            this._callbackIfExists(null, orderState);
        }
    }
}<|MERGE_RESOLUTION|>--- conflicted
+++ resolved
@@ -57,9 +57,7 @@
     [orderHash: string]: OrderState;
 }
 
-<<<<<<< HEAD
 const DEFAULT_ORDER_WATCHER_CONFIG: OrderWatcherConfig = {
-    stateLayer: BlockParamLiteral.Latest,
     orderExpirationCheckingIntervalMs: 50,
     eventPollingIntervalMs: 200,
     expirationMarginMs: 0,
@@ -67,11 +65,7 @@
     cleanupJobIntervalMs: 1000 * 60 * 60, // 1h
     isVerbose: true,
 };
-=======
-// tslint:disable-next-line:custom-no-magic-numbers
-const DEFAULT_CLEANUP_JOB_INTERVAL_MS = 1000 * 60 * 60; // 1h
 const STATE_LAYER = BlockParamLiteral.Latest;
->>>>>>> f3241ff8
 
 /**
  * This class includes all the functionality related to watching a set of orders
@@ -80,29 +74,18 @@
  * the order should be deemed invalid.
  */
 export class OrderWatcher {
-<<<<<<< HEAD
     private readonly _dependentOrderHashesTracker: DependentOrderHashesTracker;
     private readonly _orderStateByOrderHashCache: OrderStateByOrderHash = {};
     private readonly _orderByOrderHash: OrderByOrderHash = {};
     private readonly _eventWatcher: EventWatcher;
     private readonly _provider: Provider;
     private readonly _collisionResistantAbiDecoder: CollisionResistanceAbiDecoder;
-=======
-    private readonly _contractWrappers: ContractWrappers;
-    private readonly _orderStateByOrderHashCache: OrderStateByOrderHash = {};
-    private readonly _orderByOrderHash: OrderByOrderHash = {};
-    private readonly _dependentOrderHashes: DependentOrderHashes = {};
-    private _callbackIfExists?: OnOrderStateChangeCallback;
-    private readonly _eventWatcher: EventWatcher;
-    private readonly _web3Wrapper: Web3Wrapper;
->>>>>>> f3241ff8
     private readonly _expirationWatcher: ExpirationWatcher;
     private readonly _orderStateUtils: OrderStateUtils;
     private readonly _orderFilledCancelledLazyStore: OrderFilledCancelledLazyStore;
     private readonly _balanceAndProxyAllowanceLazyStore: BalanceAndProxyAllowanceLazyStore;
     private readonly _cleanupJobInterval: number;
     private _cleanupJobIntervalIdIfExists?: NodeJS.Timer;
-<<<<<<< HEAD
     private _callbackIfExists?: OnOrderStateChangeCallback;
     constructor(
         provider: Provider,
@@ -124,44 +107,16 @@
             [artifacts.EtherToken.abi, artifacts.Exchange.abi],
         );
         const contractWrappers = new ContractWrappers(provider, { networkId });
-        this._eventWatcher = new EventWatcher(
-            provider,
-            config.eventPollingIntervalMs,
-            config.stateLayer,
-            config.isVerbose,
-=======
-    constructor(provider: Provider, networkId: number, config?: OrderWatcherConfig) {
-        this._web3Wrapper = new Web3Wrapper(provider);
-        const artifactJSONs = _.values(artifacts);
-        const abiArrays = _.map(artifactJSONs, artifact => artifact.abi);
-        _.forEach(abiArrays, abi => {
-            this._web3Wrapper.abiDecoder.addABI(abi);
-        });
-        this._contractWrappers = new ContractWrappers(provider, { networkId });
-        const pollingIntervalIfExistsMs = _.isUndefined(config) ? undefined : config.eventPollingIntervalMs;
-        const isVerbose = !_.isUndefined(config) && !_.isUndefined(config.isVerbose) ? config.isVerbose : false;
-        this._eventWatcher = new EventWatcher(this._web3Wrapper, pollingIntervalIfExistsMs, STATE_LAYER, isVerbose);
-        this._balanceAndProxyAllowanceLazyStore = new BalanceAndProxyAllowanceLazyStore(
-            this._contractWrappers.token,
-            STATE_LAYER,
-        );
-        this._orderFilledCancelledLazyStore = new OrderFilledCancelledLazyStore(
-            this._contractWrappers.exchange,
-            STATE_LAYER,
->>>>>>> f3241ff8
-        );
+        this._eventWatcher = new EventWatcher(provider, config.eventPollingIntervalMs, STATE_LAYER, config.isVerbose);
         const balanceAndProxyAllowanceFetcher = new AssetBalanceAndProxyAllowanceFetcher(
             contractWrappers.erc20Token,
             contractWrappers.erc721Token,
-            config.stateLayer,
+            STATE_LAYER,
         );
         this._balanceAndProxyAllowanceLazyStore = new BalanceAndProxyAllowanceLazyStore(
             balanceAndProxyAllowanceFetcher,
         );
-        const orderFilledCancelledFetcher = new OrderFilledCancelledFetcher(
-            contractWrappers.exchange,
-            config.stateLayer,
-        );
+        const orderFilledCancelledFetcher = new OrderFilledCancelledFetcher(contractWrappers.exchange, STATE_LAYER);
         this._orderFilledCancelledLazyStore = new OrderFilledCancelledLazyStore(orderFilledCancelledFetcher);
         this._orderStateUtils = new OrderStateUtils(balanceAndProxyAllowanceFetcher, orderFilledCancelledFetcher);
         const expirationMarginIfExistsMs = _.isUndefined(config) ? undefined : config.expirationMarginMs;
