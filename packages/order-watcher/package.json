{
    "name": "@0x/order-watcher",
<<<<<<< HEAD
    "version": "2.2.7",
=======
    "version": "2.2.8",
>>>>>>> 6d45becc
    "description": "An order watcher daemon that watches for order validity",
    "keywords": [
        "0x",
        "0xproject",
        "ethereum",
        "exchange",
        "orderbook"
    ],
    "main": "lib/src/index.js",
    "types": "lib/src/index.d.ts",
    "scripts": {
        "build": "yarn tsc -b",
        "build:ci": "yarn build",
        "lint": "tslint --format stylish --project .",
        "test:circleci": "run-s test:coverage",
        "test": "yarn run_mocha",
        "rebuild_and_test": "run-s build test",
        "test:coverage": "nyc npm run test --all && yarn coverage:report:lcov",
        "coverage:report:lcov": "nyc report --reporter=text-lcov > coverage/lcov.info",
        "clean": "shx rm -rf _bundles lib test_temp generated_docs",
        "run_mocha": "mocha --require source-map-support/register --require make-promises-safe lib/test/**/*_test.js lib/test/global_hooks.js --timeout 10000 --bail --exit",
        "docs:json": "typedoc --excludePrivate --excludeExternals --target ES5 --tsconfig typedoc-tsconfig.json --json $JSON_FILE_PATH $PROJECT_FILES"
    },
    "repository": {
        "type": "git",
        "url": "https://github.com/0xProject/0x-monorepo"
    },
    "license": "Apache-2.0",
    "engines": {
        "node": ">=6.0.0"
    },
    "devDependencies": {
<<<<<<< HEAD
        "@0x/dev-utils": "^1.0.20",
        "@0x/migrations": "^2.2.1",
        "@0x/tslint-config": "^1.0.10",
=======
        "@0x/dev-utils": "^1.0.21",
        "@0x/migrations": "^2.2.2",
        "@0x/tslint-config": "^2.0.0",
>>>>>>> 6d45becc
        "@types/bintrees": "^1.0.2",
        "@types/lodash": "4.14.104",
        "@types/mocha": "^2.2.42",
        "@types/node": "*",
        "@types/sinon": "^2.2.2",
        "chai": "^4.0.1",
        "chai-as-promised": "^7.1.0",
        "chai-bignumber": "^2.0.1",
        "dirty-chai": "^2.0.1",
        "make-promises-safe": "^1.1.0",
        "mocha": "^4.1.0",
        "npm-run-all": "^4.1.2",
        "nyc": "^11.0.1",
        "opn-cli": "^3.1.0",
        "shx": "^0.2.2",
        "sinon": "^4.0.0",
        "source-map-support": "^0.5.0",
        "tslint": "5.11.0",
        "typescript": "3.0.1"
    },
    "dependencies": {
<<<<<<< HEAD
        "@0x/abi-gen-wrappers": "^2.0.1",
        "@0x/assert": "^1.0.19",
        "@0x/base-contract": "^3.0.9",
        "@0x/contract-addresses": "^2.0.0",
        "@0x/contract-artifacts": "^1.1.2",
        "@0x/contract-wrappers": "^4.1.2",
        "@0x/fill-scenarios": "^1.0.15",
        "@0x/json-schemas": "^2.1.3",
        "@0x/order-utils": "^3.0.6",
        "@0x/types": "^1.4.0",
        "@0x/typescript-typings": "^3.0.5",
        "@0x/utils": "^2.0.7",
        "@0x/web3-wrapper": "^3.2.0",
        "bintrees": "^1.0.2",
        "ethereum-types": "^1.1.3",
=======
        "@0x/abi-gen-wrappers": "^2.0.2",
        "@0x/assert": "^1.0.20",
        "@0x/base-contract": "^3.0.10",
        "@0x/contract-addresses": "^2.0.0",
        "@0x/contract-artifacts": "^1.1.2",
        "@0x/contract-wrappers": "^4.1.3",
        "@0x/fill-scenarios": "^1.0.16",
        "@0x/json-schemas": "^2.1.4",
        "@0x/order-utils": "^3.0.7",
        "@0x/types": "^1.4.1",
        "@0x/typescript-typings": "^3.0.6",
        "@0x/utils": "^2.0.8",
        "@0x/web3-wrapper": "^3.2.1",
        "bintrees": "^1.0.2",
        "ethereum-types": "^1.1.4",
>>>>>>> 6d45becc
        "ethereumjs-blockstream": "6.0.0",
        "ethers": "~4.0.4",
        "lodash": "^4.17.5"
    },
    "publishConfig": {
        "access": "public"
    }
}<|MERGE_RESOLUTION|>--- conflicted
+++ resolved
@@ -1,10 +1,6 @@
 {
     "name": "@0x/order-watcher",
-<<<<<<< HEAD
-    "version": "2.2.7",
-=======
     "version": "2.2.8",
->>>>>>> 6d45becc
     "description": "An order watcher daemon that watches for order validity",
     "keywords": [
         "0x",
@@ -37,15 +33,9 @@
         "node": ">=6.0.0"
     },
     "devDependencies": {
-<<<<<<< HEAD
-        "@0x/dev-utils": "^1.0.20",
-        "@0x/migrations": "^2.2.1",
-        "@0x/tslint-config": "^1.0.10",
-=======
         "@0x/dev-utils": "^1.0.21",
         "@0x/migrations": "^2.2.2",
         "@0x/tslint-config": "^2.0.0",
->>>>>>> 6d45becc
         "@types/bintrees": "^1.0.2",
         "@types/lodash": "4.14.104",
         "@types/mocha": "^2.2.42",
@@ -67,23 +57,6 @@
         "typescript": "3.0.1"
     },
     "dependencies": {
-<<<<<<< HEAD
-        "@0x/abi-gen-wrappers": "^2.0.1",
-        "@0x/assert": "^1.0.19",
-        "@0x/base-contract": "^3.0.9",
-        "@0x/contract-addresses": "^2.0.0",
-        "@0x/contract-artifacts": "^1.1.2",
-        "@0x/contract-wrappers": "^4.1.2",
-        "@0x/fill-scenarios": "^1.0.15",
-        "@0x/json-schemas": "^2.1.3",
-        "@0x/order-utils": "^3.0.6",
-        "@0x/types": "^1.4.0",
-        "@0x/typescript-typings": "^3.0.5",
-        "@0x/utils": "^2.0.7",
-        "@0x/web3-wrapper": "^3.2.0",
-        "bintrees": "^1.0.2",
-        "ethereum-types": "^1.1.3",
-=======
         "@0x/abi-gen-wrappers": "^2.0.2",
         "@0x/assert": "^1.0.20",
         "@0x/base-contract": "^3.0.10",
@@ -99,7 +72,6 @@
         "@0x/web3-wrapper": "^3.2.1",
         "bintrees": "^1.0.2",
         "ethereum-types": "^1.1.4",
->>>>>>> 6d45becc
         "ethereumjs-blockstream": "6.0.0",
         "ethers": "~4.0.4",
         "lodash": "^4.17.5"
