import { ContractAddresses } from '@0x/contract-addresses';
import { DevUtilsContract } from '@0x/contracts-dev-utils';
import { ERC20TokenContract } from '@0x/contracts-erc20';
import { ForwarderContract } from '@0x/contracts-exchange-forwarder';
import { constants as devConstants, OrderFactory } from '@0x/contracts-test-utils';
import { BlockchainLifecycle, tokenUtils } from '@0x/dev-utils';
<<<<<<< HEAD
import { migrateOnceAsync } from '@0x/migrations';
import { MarketOperation, SignedOrder } from '@0x/types';
=======
>>>>>>> 51f254bb
import { BigNumber } from '@0x/utils';
import * as chai from 'chai';
import 'mocha';

import { SwapQuote } from '../src';
import { constants } from '../src/constants';
import { ForwarderSwapQuoteConsumer } from '../src/quote_consumers/forwarder_swap_quote_consumer';
import {
    ForwarderMarketBuySmartContractParams,
    ForwarderMarketSellSmartContractParams,
    MarketBuySwapQuote,
    MarketOperation,
    PrunedSignedOrder,
} from '../src/types';

import { chaiSetup } from './utils/chai_setup';
<<<<<<< HEAD
import { getFullyFillableSwapQuoteWithNoFees, getSignedOrdersWithNoFeesAsync } from './utils/swap_quote';
=======
import { migrateOnceAsync } from './utils/migrate';
import { getFullyFillableSwapQuoteWithNoFees } from './utils/swap_quote';
>>>>>>> 51f254bb
import { provider, web3Wrapper } from './utils/web3_wrapper';

chaiSetup.configure();
const expect = chai.expect;
const blockchainLifecycle = new BlockchainLifecycle(web3Wrapper);

const GAS_PRICE = new BigNumber(devConstants.DEFAULT_GAS_PRICE);
const ONE_ETH_IN_WEI = new BigNumber(1000000000000000000);
const TESTRPC_CHAIN_ID = devConstants.TESTRPC_CHAIN_ID;
const FILLABLE_AMOUNTS = [new BigNumber(2), new BigNumber(3), new BigNumber(5)].map(value =>
    value.multipliedBy(ONE_ETH_IN_WEI),
);
const UNLIMITED_ALLOWANCE_IN_BASE_UNITS = new BigNumber(2).pow(256).minus(1); // tslint:disable-line:custom-no-magic-numbers

const PARTIAL_PRUNED_SIGNED_ORDERS_FEELESS: Array<Partial<PrunedSignedOrder>> = [
    {
        takerAssetAmount: new BigNumber(2).multipliedBy(ONE_ETH_IN_WEI),
        makerAssetAmount: new BigNumber(2).multipliedBy(ONE_ETH_IN_WEI),
        fillableTakerAssetAmount: new BigNumber(2).multipliedBy(ONE_ETH_IN_WEI),
        fillableMakerAssetAmount: new BigNumber(2).multipliedBy(ONE_ETH_IN_WEI),
    },
    {
        takerAssetAmount: new BigNumber(1).multipliedBy(ONE_ETH_IN_WEI),
        makerAssetAmount: new BigNumber(3).multipliedBy(ONE_ETH_IN_WEI),
        fillableTakerAssetAmount: new BigNumber(1).multipliedBy(ONE_ETH_IN_WEI),
        fillableMakerAssetAmount: new BigNumber(3).multipliedBy(ONE_ETH_IN_WEI),
    },
    {
        takerAssetAmount: new BigNumber(1).multipliedBy(ONE_ETH_IN_WEI),
        makerAssetAmount: new BigNumber(5).multipliedBy(ONE_ETH_IN_WEI),
        fillableTakerAssetAmount: new BigNumber(1).multipliedBy(ONE_ETH_IN_WEI),
        fillableMakerAssetAmount: new BigNumber(5).multipliedBy(ONE_ETH_IN_WEI),
    },
];

const expectMakerAndTakerBalancesAsyncFactory = (
    erc20TokenContract: ERC20TokenContract,
    makerAddress: string,
    takerAddress: string,
) => async (expectedMakerBalance: BigNumber, expectedTakerBalance: BigNumber) => {
    const makerBalance = await erc20TokenContract.balanceOf(makerAddress).callAsync();
    const takerBalance = await erc20TokenContract.balanceOf(takerAddress).callAsync();
    expect(makerBalance).to.bignumber.equal(expectedMakerBalance);
    expect(takerBalance).to.bignumber.equal(expectedTakerBalance);
};

describe('ForwarderSwapQuoteConsumer', () => {
    const FEE_PERCENTAGE = 0.05;
    let userAddresses: string[];
    let coinbaseAddress: string;
    let makerAddress: string;
    let takerAddress: string;
    let feeRecipient: string;
    let makerTokenAddress: string;
    let takerTokenAddress: string;
    let makerAssetData: string;
    let takerAssetData: string;
    let orderFactory: OrderFactory;
    let invalidOrderFactory: OrderFactory;
    let wethAssetData: string;
    let contractAddresses: ContractAddresses;
    let erc20TokenContract: ERC20TokenContract;
    let forwarderContract: ForwarderContract;

    let orders: PrunedSignedOrder[];
    let invalidOrders: PrunedSignedOrder[];
    let marketSellSwapQuote: SwapQuote;
    let marketBuySwapQuote: SwapQuote;
    let invalidMarketBuySwapQuote: SwapQuote;
    let swapQuoteConsumer: ForwarderSwapQuoteConsumer;
    let expectMakerAndTakerBalancesAsync: (
        expectedMakerBalance: BigNumber,
        expectedTakerBalance: BigNumber,
    ) => Promise<void>;
    const chainId = TESTRPC_CHAIN_ID;

    before(async () => {
        contractAddresses = await migrateOnceAsync();
        await blockchainLifecycle.startAsync();
        userAddresses = await web3Wrapper.getAvailableAddressesAsync();
        [coinbaseAddress, takerAddress, makerAddress, feeRecipient] = userAddresses;
        [makerTokenAddress, takerTokenAddress] = tokenUtils.getDummyERC20TokenAddresses();
        erc20TokenContract = new ERC20TokenContract(makerTokenAddress, provider);
        forwarderContract = new ForwarderContract(contractAddresses.forwarder, provider);
        const devUtils = new DevUtilsContract(contractAddresses.devUtils, provider);
        [makerAssetData, takerAssetData, wethAssetData] = await Promise.all([
            devUtils.encodeERC20AssetData(makerTokenAddress).callAsync(),
            devUtils.encodeERC20AssetData(takerTokenAddress).callAsync(),
            devUtils.encodeERC20AssetData(contractAddresses.etherToken).callAsync(),
        ]);
        // Configure order defaults
        const defaultOrderParams = {
            ...devConstants.STATIC_ORDER_PARAMS,
            makerAddress,
            takerAddress: constants.NULL_ADDRESS,
            makerAssetData,
            takerAssetData: wethAssetData,
            makerFeeAssetData: constants.NULL_ERC20_ASSET_DATA,
            takerFeeAssetData: constants.NULL_ERC20_ASSET_DATA,
            makerFee: constants.ZERO_AMOUNT,
            takerFee: constants.ZERO_AMOUNT,
            feeRecipientAddress: feeRecipient,
            exchangeAddress: contractAddresses.exchange,
            chainId,
        };
        const invalidDefaultOrderParams = {
            ...defaultOrderParams,
            ...{
                takerAssetData,
            },
        };
        const privateKey = devConstants.TESTRPC_PRIVATE_KEYS[userAddresses.indexOf(makerAddress)];
        orderFactory = new OrderFactory(privateKey, defaultOrderParams);
        expectMakerAndTakerBalancesAsync = expectMakerAndTakerBalancesAsyncFactory(
            erc20TokenContract,
            makerAddress,
            takerAddress,
        );
        invalidOrderFactory = new OrderFactory(privateKey, invalidDefaultOrderParams);
    });
    after(async () => {
        await blockchainLifecycle.revertAsync();
    });
    beforeEach(async () => {
        await blockchainLifecycle.startAsync();
        const UNLIMITED_ALLOWANCE = UNLIMITED_ALLOWANCE_IN_BASE_UNITS;

        const totalFillableAmount = FILLABLE_AMOUNTS.reduce(
            (a: BigNumber, c: BigNumber) => a.plus(c),
            new BigNumber(0),
        );

        await erc20TokenContract.transfer(makerAddress, totalFillableAmount).sendTransactionAsync({
            from: coinbaseAddress,
        });

        await erc20TokenContract
            .approve(contractAddresses.erc20Proxy, UNLIMITED_ALLOWANCE)
            .sendTransactionAsync({ from: makerAddress });

        await forwarderContract.approveMakerAssetProxy(makerAssetData).sendTransactionAsync({ from: makerAddress });

        orders = [];
        for (const partialOrder of PARTIAL_PRUNED_SIGNED_ORDERS_FEELESS) {
            const order = await orderFactory.newSignedOrderAsync(partialOrder);
            const prunedOrder = {
                ...order,
                ...partialOrder,
            };
            orders.push(prunedOrder as PrunedSignedOrder);
        }

        invalidOrders = [];
        for (const partialOrder of PARTIAL_PRUNED_SIGNED_ORDERS_FEELESS) {
            const order = await invalidOrderFactory.newSignedOrderAsync(partialOrder);
            const prunedOrder = {
                ...order,
                ...partialOrder,
            };
            invalidOrders.push(prunedOrder as PrunedSignedOrder);
        }

        marketSellSwapQuote = getFullyFillableSwapQuoteWithNoFees(
            makerAssetData,
            wethAssetData,
            orders,
            MarketOperation.Sell,
            GAS_PRICE,
        );

        marketBuySwapQuote = getFullyFillableSwapQuoteWithNoFees(
            makerAssetData,
            wethAssetData,
            orders,
            MarketOperation.Buy,
            GAS_PRICE,
        );

        invalidMarketBuySwapQuote = getFullyFillableSwapQuoteWithNoFees(
            makerAssetData,
            takerAssetData,
            invalidOrders,
            MarketOperation.Buy,
            GAS_PRICE,
        );

        swapQuoteConsumer = new ForwarderSwapQuoteConsumer(provider, contractAddresses, {
            chainId,
        });
    });
    afterEach(async () => {
        await blockchainLifecycle.revertAsync();
    });
    describe('#executeSwapQuoteOrThrowAsync', () => {
        describe('validation', () => {
            it('should throw if swapQuote provided is not a valid forwarder SwapQuote (taker asset is wEth)', async () => {
                expect(
                    swapQuoteConsumer.executeSwapQuoteOrThrowAsync(invalidMarketBuySwapQuote, { takerAddress }),
                ).to.be.rejectedWith(
                    `Expected quote.orders[0] to have takerAssetData set as ${wethAssetData}, but is ${takerAssetData}`,
                );
            });
        });

        // TODO(david) test execution of swap quotes with fee orders
        describe('valid swap quote', () => {
            /*
             * Testing that SwapQuoteConsumer logic correctly performs a execution (doesn't throw or revert)
             * Does not test the validity of the state change performed by the forwarder smart contract
             */
            it('should perform a marketBuy execution when provided a MarketBuy type swapQuote', async () => {
                await expectMakerAndTakerBalancesAsync(
                    new BigNumber(10).multipliedBy(ONE_ETH_IN_WEI),
                    constants.ZERO_AMOUNT,
                );
                await swapQuoteConsumer.executeSwapQuoteOrThrowAsync(marketBuySwapQuote, {
                    takerAddress,
                    gasPrice: GAS_PRICE,
                    gasLimit: 4000000,
                });
                await expectMakerAndTakerBalancesAsync(
                    constants.ZERO_AMOUNT,
                    new BigNumber(10).multipliedBy(ONE_ETH_IN_WEI),
                );
            });

            it('should perform a marketSell execution when provided a MarketSell type swapQuote', async () => {
                await expectMakerAndTakerBalancesAsync(
                    new BigNumber(10).multipliedBy(ONE_ETH_IN_WEI),
                    constants.ZERO_AMOUNT,
                );
                await swapQuoteConsumer.executeSwapQuoteOrThrowAsync(marketSellSwapQuote, {
                    takerAddress,
                    gasPrice: GAS_PRICE,
                    gasLimit: 4000000,
                });
                await expectMakerAndTakerBalancesAsync(
                    constants.ZERO_AMOUNT,
                    new BigNumber(10).multipliedBy(ONE_ETH_IN_WEI),
                );
            });

            it('should perform a marketBuy execution with affiliate fees', async () => {
                await expectMakerAndTakerBalancesAsync(
                    new BigNumber(10).multipliedBy(ONE_ETH_IN_WEI),
                    constants.ZERO_AMOUNT,
                );
                const feeRecipientEthBalanceBefore = await web3Wrapper.getBalanceInWeiAsync(feeRecipient);
                await swapQuoteConsumer.executeSwapQuoteOrThrowAsync(marketBuySwapQuote, {
                    takerAddress,
                    gasPrice: GAS_PRICE,
                    gasLimit: 4000000,
                    feePercentage: FEE_PERCENTAGE,
                    feeRecipient,
                });
                await expectMakerAndTakerBalancesAsync(
                    constants.ZERO_AMOUNT,
                    new BigNumber(10).multipliedBy(ONE_ETH_IN_WEI),
                );
                const feeRecipientEthBalanceAfter = await web3Wrapper.getBalanceInWeiAsync(feeRecipient);
                const totalEthSpent = marketBuySwapQuote.bestCaseQuoteInfo.totalTakerAssetAmount.plus(
                    marketBuySwapQuote.bestCaseQuoteInfo.protocolFeeInEthAmount,
                );
                expect(feeRecipientEthBalanceAfter.minus(feeRecipientEthBalanceBefore)).to.bignumber.equal(
                    new BigNumber(FEE_PERCENTAGE).times(totalEthSpent),
                );
            });

            it('should perform a marketSell execution with affiliate fees', async () => {
                await expectMakerAndTakerBalancesAsync(
                    new BigNumber(10).multipliedBy(ONE_ETH_IN_WEI),
                    constants.ZERO_AMOUNT,
                );
                const feeRecipientEthBalanceBefore = await web3Wrapper.getBalanceInWeiAsync(feeRecipient);
                await swapQuoteConsumer.executeSwapQuoteOrThrowAsync(marketSellSwapQuote, {
                    takerAddress,
                    feePercentage: FEE_PERCENTAGE,
                    feeRecipient,
                    gasPrice: GAS_PRICE,
                    gasLimit: 4000000,
                });
                await expectMakerAndTakerBalancesAsync(
                    constants.ZERO_AMOUNT,
                    new BigNumber(10).multipliedBy(ONE_ETH_IN_WEI),
                );
                const feeRecipientEthBalanceAfter = await web3Wrapper.getBalanceInWeiAsync(feeRecipient);
                const totalEthSpent = marketBuySwapQuote.bestCaseQuoteInfo.totalTakerAssetAmount.plus(
                    marketBuySwapQuote.bestCaseQuoteInfo.protocolFeeInEthAmount,
                );
                expect(feeRecipientEthBalanceAfter.minus(feeRecipientEthBalanceBefore)).to.bignumber.equal(
                    new BigNumber(FEE_PERCENTAGE).times(totalEthSpent),
                );
            });
        });
    });

    describe('#getSmartContractParamsOrThrow', () => {
        describe('validation', () => {
            it('should throw if swap quote provided is not a valid forwarder SwapQuote (taker asset is WETH)', async () => {
                expect(
                    swapQuoteConsumer.getSmartContractParamsOrThrowAsync(invalidMarketBuySwapQuote, {}),
                ).to.be.rejectedWith(
                    `Expected quote.orders[0] to have takerAssetData set as ${wethAssetData}, but is ${takerAssetData}`,
                );
            });
        });

        describe('valid swap quote', async () => {
            it('provide correct and optimized smart contract params with default options for a marketSell SwapQuote (no affiliate fees)', async () => {
                const { toAddress, params } = await swapQuoteConsumer.getSmartContractParamsOrThrowAsync(
                    marketSellSwapQuote,
                    {},
                );
                expect(toAddress).to.deep.equal(forwarderContract.address);
                const {
                    feePercentage,
                    feeRecipient: feeRecipientFromParams,
                    signatures,
                    type,
                } = params as ForwarderMarketSellSmartContractParams;
                expect(type).to.deep.equal(MarketOperation.Sell);
                expect(feeRecipientFromParams).to.deep.equal(constants.NULL_ADDRESS);
                const orderSignatures = marketSellSwapQuote.orders.map(order => order.signature);
                expect(signatures).to.deep.equal(orderSignatures);
                expect(feePercentage).to.bignumber.equal(0);
            });
            it('provide correct and optimized smart contract params with default options for a marketBuy SwapQuote (no affiliate fees)', async () => {
                const { toAddress, params } = await swapQuoteConsumer.getSmartContractParamsOrThrowAsync(
                    marketBuySwapQuote,
                    {},
                );
                expect(toAddress).to.deep.equal(forwarderContract.address);
                const {
                    makerAssetFillAmount,
                    feePercentage,
                    feeRecipient: feeRecipientFromParams,
                    signatures,
                    type,
                } = params as ForwarderMarketBuySmartContractParams;
                expect(type).to.deep.equal(MarketOperation.Buy);
                expect(feeRecipientFromParams).to.deep.equal(constants.NULL_ADDRESS);
                expect(makerAssetFillAmount).to.bignumber.equal(
                    (marketBuySwapQuote as MarketBuySwapQuote).makerAssetFillAmount,
                );
                const orderSignatures = marketBuySwapQuote.orders.map(order => order.signature);
                expect(signatures).to.deep.equal(orderSignatures);
                expect(feePercentage).to.bignumber.equal(0);
            });
            it('provide correct and optimized smart contract params with affiliate fees for a marketSell SwapQuote', async () => {
                const { toAddress, params } = await swapQuoteConsumer.getSmartContractParamsOrThrowAsync(
                    marketSellSwapQuote,
                    {
                        feePercentage: 0.05,
                        feeRecipient,
                    },
                );
                expect(toAddress).to.deep.equal(forwarderContract.address);
                const {
                    feePercentage,
                    feeRecipient: feeRecipientFromParams,
                    signatures,
                    type,
                } = params as ForwarderMarketSellSmartContractParams;
                expect(type).to.deep.equal(MarketOperation.Sell);
                expect(feeRecipientFromParams).to.deep.equal(feeRecipient);
                const orderSignatures = marketSellSwapQuote.orders.map(order => order.signature);
                expect(signatures).to.deep.equal(orderSignatures);
                expect(feePercentage).to.bignumber.equal(new BigNumber(0.05).multipliedBy(ONE_ETH_IN_WEI));
            });
            it('provide correct and optimized smart contract params with affiliate fees for a marketBuy SwapQuote', async () => {
                const { toAddress, params } = await swapQuoteConsumer.getSmartContractParamsOrThrowAsync(
                    marketBuySwapQuote,
                    {
                        feePercentage: 0.05,
                        feeRecipient,
                    },
                );
                expect(toAddress).to.deep.equal(forwarderContract.address);
                const {
                    makerAssetFillAmount,
                    feePercentage,
                    feeRecipient: feeRecipientFromParams,
                    signatures,
                    type,
                } = params as ForwarderMarketBuySmartContractParams;
                expect(type).to.deep.equal(MarketOperation.Buy);
                expect(feeRecipientFromParams).to.deep.equal(feeRecipient);
                expect(makerAssetFillAmount).to.bignumber.equal(
                    (marketBuySwapQuote as MarketBuySwapQuote).makerAssetFillAmount,
                );
                const orderSignatures = marketBuySwapQuote.orders.map(order => order.signature);
                expect(signatures).to.deep.equal(orderSignatures);
                expect(feePercentage).to.bignumber.equal(new BigNumber(0.05).multipliedBy(ONE_ETH_IN_WEI));
            });
        });
    });

    describe('#getCalldataOrThrow', () => {
        describe('validation', () => {
            it('should throw if swap quote provided is not a valid forwarder SwapQuote (taker asset is WETH)', async () => {
                expect(swapQuoteConsumer.getCalldataOrThrowAsync(invalidMarketBuySwapQuote, {})).to.be.rejectedWith(
                    `Expected quote.orders[0] to have takerAssetData set as ${wethAssetData}, but is ${takerAssetData}`,
                );
            });
        });

        describe('valid swap quote', async () => {
            it('provide correct and optimized calldata options with default options for a marketSell SwapQuote (no affiliate fees)', async () => {
                await expectMakerAndTakerBalancesAsync(
                    new BigNumber(10).multipliedBy(ONE_ETH_IN_WEI),
                    constants.ZERO_AMOUNT,
                );
                const { calldataHexString, toAddress, ethAmount } = await swapQuoteConsumer.getCalldataOrThrowAsync(
                    marketSellSwapQuote,
                    {},
                );
                expect(toAddress).to.deep.equal(forwarderContract.address);
                await web3Wrapper.sendTransactionAsync({
                    from: takerAddress,
                    to: toAddress,
                    data: calldataHexString,
                    value: ethAmount,
                    gasPrice: GAS_PRICE,
                    gas: 4000000,
                });
                await expectMakerAndTakerBalancesAsync(
                    constants.ZERO_AMOUNT,
                    new BigNumber(10).multipliedBy(ONE_ETH_IN_WEI),
                );
            });
            it('provide correct and optimized calldata options with default options for a marketBuy SwapQuote (no affiliate fees)', async () => {
                await expectMakerAndTakerBalancesAsync(
                    new BigNumber(10).multipliedBy(ONE_ETH_IN_WEI),
                    constants.ZERO_AMOUNT,
                );
                const { calldataHexString, toAddress, ethAmount } = await swapQuoteConsumer.getCalldataOrThrowAsync(
                    marketBuySwapQuote,
                    {},
                );
                expect(toAddress).to.deep.equal(contractAddresses.forwarder);
                await web3Wrapper.sendTransactionAsync({
                    from: takerAddress,
                    to: toAddress,
                    data: calldataHexString,
                    value: ethAmount,
                    gasPrice: GAS_PRICE,
                    gas: 4000000,
                });
                await expectMakerAndTakerBalancesAsync(
                    constants.ZERO_AMOUNT,
                    new BigNumber(10).multipliedBy(ONE_ETH_IN_WEI),
                );
            });
            it('provide correct and optimized calldata options with affiliate fees for a marketSell SwapQuote', async () => {
                await expectMakerAndTakerBalancesAsync(
                    new BigNumber(10).multipliedBy(ONE_ETH_IN_WEI),
                    constants.ZERO_AMOUNT,
                );
                const feeRecipientEthBalanceBefore = await web3Wrapper.getBalanceInWeiAsync(feeRecipient);
                const { calldataHexString, toAddress, ethAmount } = await swapQuoteConsumer.getCalldataOrThrowAsync(
                    marketSellSwapQuote,
                    {
                        feePercentage: FEE_PERCENTAGE,
                        feeRecipient,
                    },
                );
                expect(toAddress).to.deep.equal(contractAddresses.forwarder);
                await web3Wrapper.sendTransactionAsync({
                    from: takerAddress,
                    to: toAddress,
                    data: calldataHexString,
                    value: ethAmount,
                    gasPrice: GAS_PRICE,
                    gas: 4000000,
                });
                await expectMakerAndTakerBalancesAsync(
                    constants.ZERO_AMOUNT,
                    new BigNumber(10).multipliedBy(ONE_ETH_IN_WEI),
                );
                const totalEthSpent = marketBuySwapQuote.bestCaseQuoteInfo.totalTakerAssetAmount.plus(
                    marketBuySwapQuote.bestCaseQuoteInfo.protocolFeeInEthAmount,
                );
                const feeRecipientEthBalanceAfter = await web3Wrapper.getBalanceInWeiAsync(feeRecipient);
                expect(feeRecipientEthBalanceAfter.minus(feeRecipientEthBalanceBefore)).to.bignumber.equal(
                    new BigNumber(FEE_PERCENTAGE).times(totalEthSpent),
                );
            });
            it('provide correct and optimized calldata options with affiliate fees for a marketBuy SwapQuote', async () => {
                await expectMakerAndTakerBalancesAsync(
                    new BigNumber(10).multipliedBy(ONE_ETH_IN_WEI),
                    constants.ZERO_AMOUNT,
                );
                const feeRecipientEthBalanceBefore = await web3Wrapper.getBalanceInWeiAsync(feeRecipient);
                const { calldataHexString, toAddress, ethAmount } = await swapQuoteConsumer.getCalldataOrThrowAsync(
                    marketBuySwapQuote,
                    {
                        feePercentage: FEE_PERCENTAGE,
                        feeRecipient,
                    },
                );
                expect(toAddress).to.deep.equal(contractAddresses.forwarder);
                await web3Wrapper.sendTransactionAsync({
                    from: takerAddress,
                    to: toAddress,
                    data: calldataHexString,
                    value: ethAmount,
                    gasPrice: GAS_PRICE,
                    gas: 4000000,
                });
                await expectMakerAndTakerBalancesAsync(
                    constants.ZERO_AMOUNT,
                    new BigNumber(10).multipliedBy(ONE_ETH_IN_WEI),
                );
                const totalEthSpent = marketBuySwapQuote.bestCaseQuoteInfo.totalTakerAssetAmount.plus(
                    marketBuySwapQuote.bestCaseQuoteInfo.protocolFeeInEthAmount,
                );
                const feeRecipientEthBalanceAfter = await web3Wrapper.getBalanceInWeiAsync(feeRecipient);
                expect(feeRecipientEthBalanceAfter.minus(feeRecipientEthBalanceBefore)).to.bignumber.equal(
                    new BigNumber(FEE_PERCENTAGE).times(totalEthSpent),
                );
            });
        });
    });
    // tslint:disable-next-line: max-file-line-count
});<|MERGE_RESOLUTION|>--- conflicted
+++ resolved
@@ -4,11 +4,7 @@
 import { ForwarderContract } from '@0x/contracts-exchange-forwarder';
 import { constants as devConstants, OrderFactory } from '@0x/contracts-test-utils';
 import { BlockchainLifecycle, tokenUtils } from '@0x/dev-utils';
-<<<<<<< HEAD
 import { migrateOnceAsync } from '@0x/migrations';
-import { MarketOperation, SignedOrder } from '@0x/types';
-=======
->>>>>>> 51f254bb
 import { BigNumber } from '@0x/utils';
 import * as chai from 'chai';
 import 'mocha';
@@ -25,12 +21,7 @@
 } from '../src/types';
 
 import { chaiSetup } from './utils/chai_setup';
-<<<<<<< HEAD
-import { getFullyFillableSwapQuoteWithNoFees, getSignedOrdersWithNoFeesAsync } from './utils/swap_quote';
-=======
-import { migrateOnceAsync } from './utils/migrate';
 import { getFullyFillableSwapQuoteWithNoFees } from './utils/swap_quote';
->>>>>>> 51f254bb
 import { provider, web3Wrapper } from './utils/web3_wrapper';
 
 chaiSetup.configure();
