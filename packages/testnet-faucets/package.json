{
    "private": true,
    "name": "@0x/testnet-faucets",
<<<<<<< HEAD
    "version": "1.0.59",
=======
    "version": "1.0.60",
>>>>>>> 6d45becc
    "engines": {
        "node": ">=6.12"
    },
    "description": "A faucet micro-service that dispenses test ERC20 tokens or Ether",
    "main": "server.js",
    "scripts": {
        "build": "node ../../node_modules/gulp/bin/gulp.js build",
        "build:ci": "yarn build",
        "dev": "node ../../node_modules/gulp/bin/gulp.js run",
        "start": "node ./server/server.js",
        "lint": "tslint --format stylish --project .",
        "clean": "shx rm -rf server"
    },
    "author": "Fabio Berger",
    "license": "Apache-2.0",
    "dependencies": {
<<<<<<< HEAD
        "0x.js": "^2.0.7",
        "@0x/subproviders": "^2.1.7",
        "@0x/typescript-typings": "^3.0.5",
        "@0x/utils": "^2.0.7",
        "@0x/web3-wrapper": "^3.2.0",
        "body-parser": "^1.17.1",
        "ethereum-types": "^1.1.3",
=======
        "0x.js": "^2.0.8",
        "@0x/subproviders": "^2.1.8",
        "@0x/typescript-typings": "^3.0.6",
        "@0x/utils": "^2.0.8",
        "@0x/web3-wrapper": "^3.2.1",
        "body-parser": "^1.17.1",
        "ethereum-types": "^1.1.4",
>>>>>>> 6d45becc
        "ethereumjs-tx": "^1.3.5",
        "ethereumjs-util": "^5.1.1",
        "express": "^4.15.2",
        "lodash": "^4.17.5",
        "rollbar": "^0.6.5"
    },
    "devDependencies": {
        "@0x/tslint-config": "^2.0.0",
        "@types/body-parser": "^1.16.1",
        "@types/express": "^4.0.35",
        "@types/lodash": "4.14.104",
        "awesome-typescript-loader": "^5.2.1",
        "gulp": "^3.9.1",
        "make-promises-safe": "^1.1.0",
        "nodemon": "^1.11.0",
        "shx": "^0.2.2",
        "source-map-loader": "^0.2.4",
        "tslint": "5.11.0",
        "typescript": "3.0.1",
        "webpack": "^4.20.2",
        "webpack-node-externals": "^1.6.0"
    }
}<|MERGE_RESOLUTION|>--- conflicted
+++ resolved
@@ -1,11 +1,7 @@
 {
     "private": true,
     "name": "@0x/testnet-faucets",
-<<<<<<< HEAD
-    "version": "1.0.59",
-=======
     "version": "1.0.60",
->>>>>>> 6d45becc
     "engines": {
         "node": ">=6.12"
     },
@@ -22,15 +18,6 @@
     "author": "Fabio Berger",
     "license": "Apache-2.0",
     "dependencies": {
-<<<<<<< HEAD
-        "0x.js": "^2.0.7",
-        "@0x/subproviders": "^2.1.7",
-        "@0x/typescript-typings": "^3.0.5",
-        "@0x/utils": "^2.0.7",
-        "@0x/web3-wrapper": "^3.2.0",
-        "body-parser": "^1.17.1",
-        "ethereum-types": "^1.1.3",
-=======
         "0x.js": "^2.0.8",
         "@0x/subproviders": "^2.1.8",
         "@0x/typescript-typings": "^3.0.6",
@@ -38,7 +25,6 @@
         "@0x/web3-wrapper": "^3.2.1",
         "body-parser": "^1.17.1",
         "ethereum-types": "^1.1.4",
->>>>>>> 6d45becc
         "ethereumjs-tx": "^1.3.5",
         "ethereumjs-util": "^5.1.1",
         "express": "^4.15.2",
