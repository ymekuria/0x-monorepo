[
    {
<<<<<<< HEAD
        "version": "0.0.7",
        "changes": [
            {
                "note": "Added support for rendering default param values",
                "pr": 519
            },
            {
                "note": "Added support for rendering nested function types within interface types",
                "pr": 519
=======
        "timestamp": 1523462196,
        "version": "0.0.7",
        "changes": [
            {
                "note": "Dependencies updated"
>>>>>>> c47fb8f9
            }
        ]
    },
    {
        "timestamp": 1522673609,
        "version": "0.0.6",
        "changes": [
            {
                "note": "Dependencies updated"
            }
        ]
    },
    {
        "version": "0.0.5",
        "changes": [
            {
                "note":
                    "Handle `reflection` type rendering so that anonymous function type declarations render properly",
                "pr": 465
            },
            {
                "note":
                    "Rename `MethodSignature` to `Signature` and change it's props so that it can be used to render method and function signatures.",
                "pr": 465
            },
            {
                "note":
                    "Rename `MethodBlock` to `SignatureBlock` since it is not used to render method and function signature blocks.",
                "pr": 465
            },
            {
                "note": "Add support for documenting exported functions.",
                "pr": 465
            }
        ],
        "timestamp": 1522658513
    },
    {
        "version": "0.0.3",
        "changes": [
            {
                "note":
                    "Move TS typings from devDependencies to dependencies since they are needed by the package user."
            }
        ],
        "timestamp": 1521298800
    },
    {
        "version": "0.0.2",
        "changes": [
            {
                "note": "Move example out into a separate sub-package"
            },
            {
                "note": "Consolidate all `console.log` calls into `logUtils` in the `@0xproject/utils` package",
                "pr": 452
            }
        ],
        "timestamp": 1521298800
    }
]<|MERGE_RESOLUTION|>--- conflicted
+++ resolved
@@ -1,7 +1,6 @@
 [
     {
-<<<<<<< HEAD
-        "version": "0.0.7",
+        "version": "0.0.8",
         "changes": [
             {
                 "note": "Added support for rendering default param values",
@@ -10,13 +9,15 @@
             {
                 "note": "Added support for rendering nested function types within interface types",
                 "pr": 519
-=======
+            }
+        ]
+    },
+    {
         "timestamp": 1523462196,
         "version": "0.0.7",
         "changes": [
             {
                 "note": "Dependencies updated"
->>>>>>> c47fb8f9
             }
         ]
     },
