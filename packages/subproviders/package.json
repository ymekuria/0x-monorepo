--- conflicted
+++ resolved
@@ -1,10 +1,6 @@
 {
     "name": "@0x/subproviders",
-<<<<<<< HEAD
-    "version": "2.1.7",
-=======
     "version": "2.1.8",
->>>>>>> 6d45becc
     "engines": {
         "node": ">=6.12"
     },
@@ -33,19 +29,11 @@
         }
     },
     "dependencies": {
-<<<<<<< HEAD
-        "@0x/assert": "^1.0.19",
-        "@0x/types": "^1.4.0",
-        "@0x/typescript-typings": "^3.0.5",
-        "@0x/utils": "^2.0.7",
-        "@0x/web3-wrapper": "^3.2.0",
-=======
         "@0x/assert": "^1.0.20",
         "@0x/types": "^1.4.1",
         "@0x/typescript-typings": "^3.0.6",
         "@0x/utils": "^2.0.8",
         "@0x/web3-wrapper": "^3.2.1",
->>>>>>> 6d45becc
         "@ledgerhq/hw-app-eth": "^4.3.0",
         "@ledgerhq/hw-transport-u2f": "4.24.0",
         "@types/eth-lightwallet": "^3.0.0",
@@ -55,11 +43,7 @@
         "bip39": "^2.5.0",
         "bn.js": "^4.11.8",
         "eth-lightwallet": "^3.0.1",
-<<<<<<< HEAD
-        "ethereum-types": "^1.1.3",
-=======
         "ethereum-types": "^1.1.4",
->>>>>>> 6d45becc
         "ethereumjs-tx": "^1.3.5",
         "ethereumjs-util": "^5.1.1",
         "ganache-core": "^2.2.1",
