--- conflicted
+++ resolved
@@ -1,10 +1,6 @@
 {
     "name": "@0x/fill-scenarios",
-<<<<<<< HEAD
-    "version": "1.0.15",
-=======
     "version": "1.0.16",
->>>>>>> 6d45becc
     "description": "0x order fill scenario generator",
     "main": "lib/index.js",
     "types": "lib/index.d.ts",
@@ -32,17 +28,6 @@
         "typescript": "3.0.1"
     },
     "dependencies": {
-<<<<<<< HEAD
-        "@0x/abi-gen-wrappers": "^2.0.1",
-        "@0x/base-contract": "^3.0.9",
-        "@0x/contract-artifacts": "^1.1.2",
-        "@0x/order-utils": "^3.0.6",
-        "@0x/types": "^1.4.0",
-        "@0x/typescript-typings": "^3.0.5",
-        "@0x/utils": "^2.0.7",
-        "@0x/web3-wrapper": "^3.2.0",
-        "ethereum-types": "^1.1.3",
-=======
         "@0x/abi-gen-wrappers": "^2.0.2",
         "@0x/base-contract": "^3.0.10",
         "@0x/contract-artifacts": "^1.1.2",
@@ -52,7 +37,6 @@
         "@0x/utils": "^2.0.8",
         "@0x/web3-wrapper": "^3.2.1",
         "ethereum-types": "^1.1.4",
->>>>>>> 6d45becc
         "ethers": "~4.0.4",
         "lodash": "^4.17.5"
     },
