import { BlockchainLifecycle } from '@0xproject/dev-utils';
import { assetProxyUtils, generatePseudoRandomSalt } from '@0xproject/order-utils';
import { RevertReasons } from '@0xproject/types';
import { BigNumber } from '@0xproject/utils';
import * as chai from 'chai';
import { LogWithDecodedArgs } from 'ethereum-types';
import ethUtil = require('ethereumjs-util');
import * as _ from 'lodash';

import { DummyERC20TokenContract } from '../../src/generated_contract_wrappers/dummy_e_r_c20_token';
import {
    DummyERC721ReceiverContract,
    TokenReceivedContractEventArgs,
} from '../../src/generated_contract_wrappers/dummy_e_r_c721_receiver';
import { DummyERC721TokenContract } from '../../src/generated_contract_wrappers/dummy_e_r_c721_token';
import { ERC20ProxyContract } from '../../src/generated_contract_wrappers/e_r_c20_proxy';
import { ERC721ProxyContract } from '../../src/generated_contract_wrappers/e_r_c721_proxy';
import { artifacts } from '../../src/utils/artifacts';
import {
    expectRevertOrAlwaysFailingTransactionAsync,
    expectRevertReasonOrAlwaysFailingTransactionAsync,
} from '../../src/utils/assertions';
import { chaiSetup } from '../../src/utils/chai_setup';
import { constants } from '../../src/utils/constants';
import { ERC20Wrapper } from '../../src/utils/erc20_wrapper';
import { ERC721Wrapper } from '../../src/utils/erc721_wrapper';
import { LogDecoder } from '../../src/utils/log_decoder';
import { provider, txDefaults, web3Wrapper } from '../../src/utils/web3_wrapper';

chaiSetup.configure();
const expect = chai.expect;
const blockchainLifecycle = new BlockchainLifecycle(web3Wrapper);

// tslint:disable:no-unnecessary-type-assertion
describe('Asset Transfer Proxies', () => {
    let owner: string;
    let notAuthorized: string;
    let exchangeAddress: string;
    let makerAddress: string;
    let takerAddress: string;

    let zrxToken: DummyERC20TokenContract;
    let erc721Token: DummyERC721TokenContract;
    let erc721Receiver: DummyERC721ReceiverContract;
    let erc20Proxy: ERC20ProxyContract;
    let erc721Proxy: ERC721ProxyContract;

    let erc20Wrapper: ERC20Wrapper;
    let erc721Wrapper: ERC721Wrapper;
    let erc721MakerTokenId: BigNumber;

    before(async () => {
        await blockchainLifecycle.startAsync();
    });
    after(async () => {
        await blockchainLifecycle.revertAsync();
    });
    before(async () => {
        const accounts = await web3Wrapper.getAvailableAddressesAsync();
        const usedAddresses = ([owner, notAuthorized, exchangeAddress, makerAddress, takerAddress] = accounts);

        erc20Wrapper = new ERC20Wrapper(provider, usedAddresses, owner);
        erc721Wrapper = new ERC721Wrapper(provider, usedAddresses, owner);

        [zrxToken] = await erc20Wrapper.deployDummyTokensAsync(
            constants.NUM_DUMMY_ERC20_TO_DEPLOY,
            constants.DUMMY_TOKEN_DECIMALS,
        );
        erc20Proxy = await erc20Wrapper.deployProxyAsync();
        await erc20Wrapper.setBalancesAndAllowancesAsync();
        await web3Wrapper.awaitTransactionSuccessAsync(
            await erc20Proxy.addAuthorizedAddress.sendTransactionAsync(exchangeAddress, {
                from: owner,
            }),
            constants.AWAIT_TRANSACTION_MINED_MS,
        );

        [erc721Token] = await erc721Wrapper.deployDummyTokensAsync();
        erc721Proxy = await erc721Wrapper.deployProxyAsync();
        await erc721Wrapper.setBalancesAndAllowancesAsync();
        const erc721Balances = await erc721Wrapper.getBalancesAsync();
        erc721MakerTokenId = erc721Balances[makerAddress][erc721Token.address][0];
        await web3Wrapper.awaitTransactionSuccessAsync(
            await erc721Proxy.addAuthorizedAddress.sendTransactionAsync(exchangeAddress, {
                from: owner,
            }),
            constants.AWAIT_TRANSACTION_MINED_MS,
        );
        erc721Receiver = await DummyERC721ReceiverContract.deployFrom0xArtifactAsync(
            artifacts.DummyERC721Receiver,
            provider,
            txDefaults,
        );
    });
    beforeEach(async () => {
        await blockchainLifecycle.startAsync();
    });
    afterEach(async () => {
        await blockchainLifecycle.revertAsync();
    });
    describe('Transfer Proxy - ERC20', () => {
        describe('transferFrom', () => {
            it('should successfully transfer tokens', async () => {
                // Construct ERC20 asset data
                const encodedAssetData = assetProxyUtils.encodeERC20AssetData(zrxToken.address);
                // Perform a transfer from makerAddress to takerAddress
                const erc20Balances = await erc20Wrapper.getBalancesAsync();
                const amount = new BigNumber(10);
                await web3Wrapper.awaitTransactionSuccessAsync(
                    await erc20Proxy.transferFrom.sendTransactionAsync(
                        encodedAssetData,
                        makerAddress,
                        takerAddress,
                        amount,
                        { from: exchangeAddress },
                    ),
                    constants.AWAIT_TRANSACTION_MINED_MS,
                );
                // Verify transfer was successful
                const newBalances = await erc20Wrapper.getBalancesAsync();
                expect(newBalances[makerAddress][zrxToken.address]).to.be.bignumber.equal(
                    erc20Balances[makerAddress][zrxToken.address].minus(amount),
                );
                expect(newBalances[takerAddress][zrxToken.address]).to.be.bignumber.equal(
                    erc20Balances[takerAddress][zrxToken.address].add(amount),
                );
            });

            it('should do nothing if transferring 0 amount of a token', async () => {
                // Construct ERC20 asset data
                const encodedAssetData = assetProxyUtils.encodeERC20AssetData(zrxToken.address);
                // Perform a transfer from makerAddress to takerAddress
                const erc20Balances = await erc20Wrapper.getBalancesAsync();
                const amount = new BigNumber(0);
                await web3Wrapper.awaitTransactionSuccessAsync(
                    await erc20Proxy.transferFrom.sendTransactionAsync(
                        encodedAssetData,
                        makerAddress,
                        takerAddress,
                        amount,
                        { from: exchangeAddress },
                    ),
                    constants.AWAIT_TRANSACTION_MINED_MS,
                );
                // Verify transfer was successful
                const newBalances = await erc20Wrapper.getBalancesAsync();
                expect(newBalances[makerAddress][zrxToken.address]).to.be.bignumber.equal(
                    erc20Balances[makerAddress][zrxToken.address],
                );
                expect(newBalances[takerAddress][zrxToken.address]).to.be.bignumber.equal(
                    erc20Balances[takerAddress][zrxToken.address],
                );
            });

            it('should throw if allowances are too low', async () => {
                // Construct ERC20 asset data
                const encodedAssetData = assetProxyUtils.encodeERC20AssetData(zrxToken.address);
                // Create allowance less than transfer amount. Set allowance on proxy.
                const allowance = new BigNumber(0);
                const transferAmount = new BigNumber(10);
                await web3Wrapper.awaitTransactionSuccessAsync(
                    await zrxToken.approve.sendTransactionAsync(erc20Proxy.address, allowance, {
                        from: makerAddress,
                    }),
                    constants.AWAIT_TRANSACTION_MINED_MS,
                );
                // Perform a transfer; expect this to fail.
                return expectRevertReasonOrAlwaysFailingTransactionAsync(
                    erc20Proxy.transferFrom.sendTransactionAsync(
                        encodedAssetData,
                        makerAddress,
                        takerAddress,
                        transferAmount,
                        { from: exchangeAddress },
                    ),
                    RevertReasons.TransferFailed,
                );
            });

            it('should throw if requesting address is not authorized', async () => {
                // Construct ERC20 asset data
                const encodedAssetData = assetProxyUtils.encodeERC20AssetData(zrxToken.address);

                // Perform a transfer from makerAddress to takerAddress
                const amount = new BigNumber(10);
<<<<<<< HEAD
                return expectRevertReasonOrAlwaysFailingTransactionAsync(
                    erc20Proxy.transferFrom.sendTransactionAsync(
                        encodedAssetDataWithoutProxyId,
                        makerAddress,
                        takerAddress,
                        amount,
                        {
                            from: notAuthorized,
                        },
                    ),
                    RevertReasons.SenderNotAuthorized,
=======
                return expectRevertOrAlwaysFailingTransactionAsync(
                    erc20Proxy.transferFrom.sendTransactionAsync(encodedAssetData, makerAddress, takerAddress, amount, {
                        from: notAuthorized,
                    }),
>>>>>>> cba92a01
                );
            });
        });

        describe('batchTransferFrom', () => {
            it('should succesfully make multiple token transfers', async () => {
                const erc20Balances = await erc20Wrapper.getBalancesAsync();

                const encodedAssetData = assetProxyUtils.encodeERC20AssetData(zrxToken.address);
                const amount = new BigNumber(10);
                const numTransfers = 2;
                const assetData = _.times(numTransfers, () => encodedAssetData);
                const fromAddresses = _.times(numTransfers, () => makerAddress);
                const toAddresses = _.times(numTransfers, () => takerAddress);
                const amounts = _.times(numTransfers, () => amount);

                const txHash = await erc20Proxy.batchTransferFrom.sendTransactionAsync(
                    assetData,
                    fromAddresses,
                    toAddresses,
                    amounts,
                    { from: exchangeAddress },
                );
                const res = await web3Wrapper.awaitTransactionSuccessAsync(
                    txHash,
                    constants.AWAIT_TRANSACTION_MINED_MS,
                );
                const newBalances = await erc20Wrapper.getBalancesAsync();

                expect(res.logs.length).to.equal(numTransfers);
                expect(newBalances[makerAddress][zrxToken.address]).to.be.bignumber.equal(
                    erc20Balances[makerAddress][zrxToken.address].minus(amount.times(numTransfers)),
                );
                expect(newBalances[takerAddress][zrxToken.address]).to.be.bignumber.equal(
                    erc20Balances[takerAddress][zrxToken.address].add(amount.times(numTransfers)),
                );
            });

            it('should throw if not called by an authorized address', async () => {
                const encodedAssetData = assetProxyUtils.encodeERC20AssetData(zrxToken.address);
                const amount = new BigNumber(10);
                const numTransfers = 2;
                const assetData = _.times(numTransfers, () => encodedAssetData);
                const fromAddresses = _.times(numTransfers, () => makerAddress);
                const toAddresses = _.times(numTransfers, () => takerAddress);
                const amounts = _.times(numTransfers, () => amount);

                return expectRevertReasonOrAlwaysFailingTransactionAsync(
                    erc20Proxy.batchTransferFrom.sendTransactionAsync(assetData, fromAddresses, toAddresses, amounts, {
                        from: notAuthorized,
                    }),
                    RevertReasons.SenderNotAuthorized,
                );
            });
        });

        it('should have an id of 0xf47261b0', async () => {
            const proxyId = await erc20Proxy.getProxyId.callAsync();
            const expectedProxyId = '0xf47261b0';
            expect(proxyId).to.equal(expectedProxyId);
        });
    });

    describe('Transfer Proxy - ERC721', () => {
        describe('transferFrom', () => {
            it('should successfully transfer tokens', async () => {
                // Construct ERC721 asset data
                const encodedAssetData = assetProxyUtils.encodeERC721AssetData(erc721Token.address, erc721MakerTokenId);
                // Verify pre-condition
                const ownerMakerAsset = await erc721Token.ownerOf.callAsync(erc721MakerTokenId);
                expect(ownerMakerAsset).to.be.bignumber.equal(makerAddress);
                // Perform a transfer from makerAddress to takerAddress
                const amount = new BigNumber(1);
                await web3Wrapper.awaitTransactionSuccessAsync(
                    await erc721Proxy.transferFrom.sendTransactionAsync(
                        encodedAssetData,
                        makerAddress,
                        takerAddress,
                        amount,
                        { from: exchangeAddress },
                    ),
                    constants.AWAIT_TRANSACTION_MINED_MS,
                );
                // Verify transfer was successful
                const newOwnerMakerAsset = await erc721Token.ownerOf.callAsync(erc721MakerTokenId);
                expect(newOwnerMakerAsset).to.be.bignumber.equal(takerAddress);
            });

            it('should call onERC721Received when transferring to a smart contract without receiver data', async () => {
                // Construct ERC721 asset data
                const encodedAssetData = assetProxyUtils.encodeERC721AssetData(erc721Token.address, erc721MakerTokenId);
                // Verify pre-condition
                const ownerMakerAsset = await erc721Token.ownerOf.callAsync(erc721MakerTokenId);
                expect(ownerMakerAsset).to.be.bignumber.equal(makerAddress);
                // Perform a transfer from makerAddress to takerAddress
                const amount = new BigNumber(1);
                const txHash = await erc721Proxy.transferFrom.sendTransactionAsync(
                    encodedAssetData,
                    makerAddress,
                    erc721Receiver.address,
                    amount,
                    { from: exchangeAddress },
                );
                await web3Wrapper.awaitTransactionSuccessAsync(txHash, constants.AWAIT_TRANSACTION_MINED_MS);
                // Parse transaction logs
                const logDecoder = new LogDecoder(web3Wrapper, erc721Receiver.address);
                const tx = await logDecoder.getTxWithDecodedLogsAsync(txHash);
                // Verify that no log was emitted by erc721 receiver
                expect(tx.logs.length).to.be.equal(1);
                const tokenReceivedLog = tx.logs[0] as LogWithDecodedArgs<TokenReceivedContractEventArgs>;
                expect(tokenReceivedLog.args.from).to.be.equal(makerAddress);
                expect(tokenReceivedLog.args.tokenId).to.be.bignumber.equal(erc721MakerTokenId);
                expect(tokenReceivedLog.args.data).to.be.equal(constants.NULL_BYTES);
                // Verify transfer was successful
                const newOwnerMakerAsset = await erc721Token.ownerOf.callAsync(erc721MakerTokenId);
                expect(newOwnerMakerAsset).to.be.bignumber.equal(erc721Receiver.address);
            });

            it('should call onERC721Received when transferring to a smart contract with receiver data', async () => {
                // Construct ERC721 asset data
                const receiverData = ethUtil.bufferToHex(assetProxyUtils.encodeUint256(generatePseudoRandomSalt()));
                const encodedAssetData = assetProxyUtils.encodeERC721AssetData(
                    erc721Token.address,
                    erc721MakerTokenId,
                    receiverData,
                );
                // Verify pre-condition
                const ownerMakerAsset = await erc721Token.ownerOf.callAsync(erc721MakerTokenId);
                expect(ownerMakerAsset).to.be.bignumber.equal(makerAddress);
                // Perform a transfer from makerAddress to takerAddress
                const amount = new BigNumber(1);
                const txHash = await erc721Proxy.transferFrom.sendTransactionAsync(
                    encodedAssetData,
                    makerAddress,
                    erc721Receiver.address,
                    amount,
                    { from: exchangeAddress },
                );
                await web3Wrapper.awaitTransactionSuccessAsync(txHash, constants.AWAIT_TRANSACTION_MINED_MS);
                // Parse transaction logs
                const logDecoder = new LogDecoder(web3Wrapper, erc721Receiver.address);
                const tx = await logDecoder.getTxWithDecodedLogsAsync(txHash);
                // Validate log emitted by erc721 receiver
                expect(tx.logs.length).to.be.equal(1);
                const tokenReceivedLog = tx.logs[0] as LogWithDecodedArgs<TokenReceivedContractEventArgs>;
                expect(tokenReceivedLog.args.from).to.be.equal(makerAddress);
                expect(tokenReceivedLog.args.tokenId).to.be.bignumber.equal(erc721MakerTokenId);
                expect(tokenReceivedLog.args.data).to.be.equal(receiverData);
                // Verify transfer was successful
                const newOwnerMakerAsset = await erc721Token.ownerOf.callAsync(erc721MakerTokenId);
                expect(newOwnerMakerAsset).to.be.bignumber.equal(erc721Receiver.address);
            });

            it('should throw if there is receiver data but contract does not have onERC721Received', async () => {
                // Construct ERC721 asset data
                const receiverData = ethUtil.bufferToHex(assetProxyUtils.encodeUint256(generatePseudoRandomSalt()));
                const encodedAssetData = assetProxyUtils.encodeERC721AssetData(
                    erc721Token.address,
                    erc721MakerTokenId,
                    receiverData,
                );
                // Verify pre-condition
                const ownerMakerAsset = await erc721Token.ownerOf.callAsync(erc721MakerTokenId);
                expect(ownerMakerAsset).to.be.bignumber.equal(makerAddress);
                // Perform a transfer from makerAddress to takerAddress
                const amount = new BigNumber(1);
                return expectRevertOrAlwaysFailingTransactionAsync(
                    erc721Proxy.transferFrom.sendTransactionAsync(
                        encodedAssetData,
                        makerAddress,
                        erc20Proxy.address, // the ERC20 proxy does not have an ERC721 receiver
                        amount,
                        { from: exchangeAddress },
                    ),
                );
            });

            it('should throw if transferring 0 amount of a token', async () => {
                // Construct ERC721 asset data
                const encodedAssetData = assetProxyUtils.encodeERC721AssetData(erc721Token.address, erc721MakerTokenId);
                // Verify pre-condition
                const ownerMakerAsset = await erc721Token.ownerOf.callAsync(erc721MakerTokenId);
                expect(ownerMakerAsset).to.be.bignumber.equal(makerAddress);
                // Perform a transfer from makerAddress to takerAddress
                const amount = new BigNumber(0);
                return expectRevertReasonOrAlwaysFailingTransactionAsync(
                    erc721Proxy.transferFrom.sendTransactionAsync(
                        encodedAssetData,
                        makerAddress,
                        takerAddress,
                        amount,
                        { from: exchangeAddress },
                    ),
                    RevertReasons.InvalidAmount,
                );
            });

            it('should throw if transferring > 1 amount of a token', async () => {
                // Construct ERC721 asset data
                const encodedAssetData = assetProxyUtils.encodeERC721AssetData(erc721Token.address, erc721MakerTokenId);
                // Verify pre-condition
                const ownerMakerAsset = await erc721Token.ownerOf.callAsync(erc721MakerTokenId);
                expect(ownerMakerAsset).to.be.bignumber.equal(makerAddress);
                // Perform a transfer from makerAddress to takerAddress
                const amount = new BigNumber(500);
                return expectRevertReasonOrAlwaysFailingTransactionAsync(
                    erc721Proxy.transferFrom.sendTransactionAsync(
                        encodedAssetData,
                        makerAddress,
                        takerAddress,
                        amount,
                        { from: exchangeAddress },
                    ),
                    RevertReasons.InvalidAmount,
                );
            });

            it('should throw if allowances are too low', async () => {
                // Construct ERC721 asset data
                const encodedAssetData = assetProxyUtils.encodeERC721AssetData(erc721Token.address, erc721MakerTokenId);
                // Remove transfer approval for makerAddress.
                await web3Wrapper.awaitTransactionSuccessAsync(
                    await erc721Token.setApprovalForAll.sendTransactionAsync(erc721Proxy.address, false, {
                        from: makerAddress,
                    }),
                    constants.AWAIT_TRANSACTION_MINED_MS,
                );
                // Perform a transfer; expect this to fail.
                const amount = new BigNumber(1);
<<<<<<< HEAD
                return expectRevertReasonOrAlwaysFailingTransactionAsync(
                    erc20Proxy.transferFrom.sendTransactionAsync(
                        encodedAssetDataWithoutProxyId,
                        makerAddress,
                        takerAddress,
                        amount,
                        {
                            from: exchangeAddress,
                        },
                    ),
                    RevertReasons.TransferFailed,
=======
                return expectRevertOrAlwaysFailingTransactionAsync(
                    erc20Proxy.transferFrom.sendTransactionAsync(encodedAssetData, makerAddress, takerAddress, amount, {
                        from: notAuthorized,
                    }),
>>>>>>> cba92a01
                );
            });

            it('should throw if requesting address is not authorized', async () => {
                // Construct ERC721 asset data
                const encodedAssetData = assetProxyUtils.encodeERC721AssetData(erc721Token.address, erc721MakerTokenId);
                // Perform a transfer from makerAddress to takerAddress
                const amount = new BigNumber(1);
                return expectRevertReasonOrAlwaysFailingTransactionAsync(
                    erc721Proxy.transferFrom.sendTransactionAsync(
                        encodedAssetData,
                        makerAddress,
                        takerAddress,
                        amount,
                        { from: notAuthorized },
                    ),
                    RevertReasons.SenderNotAuthorized,
                );
            });
        });

        describe('batchTransferFrom', () => {
            it('should succesfully make multiple token transfers', async () => {
                const erc721TokensById = await erc721Wrapper.getBalancesAsync();
                const [makerTokenIdA, makerTokenIdB] = erc721TokensById[makerAddress][erc721Token.address];

                const numTransfers = 2;
                const assetData = [
                    assetProxyUtils.encodeERC721AssetData(erc721Token.address, makerTokenIdA),
                    assetProxyUtils.encodeERC721AssetData(erc721Token.address, makerTokenIdB),
                ];
                const fromAddresses = _.times(numTransfers, () => makerAddress);
                const toAddresses = _.times(numTransfers, () => takerAddress);
                const amounts = _.times(numTransfers, () => new BigNumber(1));

                const txHash = await erc721Proxy.batchTransferFrom.sendTransactionAsync(
                    assetData,
                    fromAddresses,
                    toAddresses,
                    amounts,
                    { from: exchangeAddress },
                );
                const res = await web3Wrapper.awaitTransactionSuccessAsync(
                    txHash,
                    constants.AWAIT_TRANSACTION_MINED_MS,
                );
                const numApproveEvents = 2;
                expect(res.logs.length).to.equal(numTransfers + numApproveEvents);

                const newOwnerMakerAssetA = await erc721Token.ownerOf.callAsync(makerTokenIdA);
                const newOwnerMakerAssetB = await erc721Token.ownerOf.callAsync(makerTokenIdB);
                expect(newOwnerMakerAssetA).to.be.bignumber.equal(takerAddress);
                expect(newOwnerMakerAssetB).to.be.bignumber.equal(takerAddress);
            });

            it('should throw if not called by an authorized address', async () => {
                const erc721TokensById = await erc721Wrapper.getBalancesAsync();
                const [makerTokenIdA, makerTokenIdB] = erc721TokensById[makerAddress][erc721Token.address];

                const numTransfers = 2;
                const assetData = [
                    assetProxyUtils.encodeERC721AssetData(erc721Token.address, makerTokenIdA).slice(0, -2),
                    assetProxyUtils.encodeERC721AssetData(erc721Token.address, makerTokenIdB).slice(0, -2),
                ];
                const fromAddresses = _.times(numTransfers, () => makerAddress);
                const toAddresses = _.times(numTransfers, () => takerAddress);
                const amounts = _.times(numTransfers, () => new BigNumber(1));

                return expectRevertReasonOrAlwaysFailingTransactionAsync(
                    erc721Proxy.batchTransferFrom.sendTransactionAsync(assetData, fromAddresses, toAddresses, amounts, {
                        from: notAuthorized,
                    }),
                    RevertReasons.SenderNotAuthorized,
                );
            });
        });

        it('should have an id of 0x08e937fa', async () => {
            const proxyId = await erc721Proxy.getProxyId.callAsync();
            const expectedProxyId = '0x08e937fa';
            expect(proxyId).to.equal(expectedProxyId);
        });
    });
});
// tslint:enable:no-unnecessary-type-assertion
// tslint:disable:max-file-line-count<|MERGE_RESOLUTION|>--- conflicted
+++ resolved
@@ -1,6 +1,6 @@
 import { BlockchainLifecycle } from '@0xproject/dev-utils';
 import { assetProxyUtils, generatePseudoRandomSalt } from '@0xproject/order-utils';
-import { RevertReasons } from '@0xproject/types';
+import { RevertReason } from '@0xproject/types';
 import { BigNumber } from '@0xproject/utils';
 import * as chai from 'chai';
 import { LogWithDecodedArgs } from 'ethereum-types';
@@ -62,10 +62,7 @@
         erc20Wrapper = new ERC20Wrapper(provider, usedAddresses, owner);
         erc721Wrapper = new ERC721Wrapper(provider, usedAddresses, owner);
 
-        [zrxToken] = await erc20Wrapper.deployDummyTokensAsync(
-            constants.NUM_DUMMY_ERC20_TO_DEPLOY,
-            constants.DUMMY_TOKEN_DECIMALS,
-        );
+        [zrxToken] = await erc20Wrapper.deployDummyTokensAsync();
         erc20Proxy = await erc20Wrapper.deployProxyAsync();
         await erc20Wrapper.setBalancesAndAllowancesAsync();
         await web3Wrapper.awaitTransactionSuccessAsync(
@@ -173,7 +170,7 @@
                         transferAmount,
                         { from: exchangeAddress },
                     ),
-                    RevertReasons.TransferFailed,
+                    RevertReason.TransferFailed,
                 );
             });
 
@@ -183,24 +180,11 @@
 
                 // Perform a transfer from makerAddress to takerAddress
                 const amount = new BigNumber(10);
-<<<<<<< HEAD
-                return expectRevertReasonOrAlwaysFailingTransactionAsync(
-                    erc20Proxy.transferFrom.sendTransactionAsync(
-                        encodedAssetDataWithoutProxyId,
-                        makerAddress,
-                        takerAddress,
-                        amount,
-                        {
-                            from: notAuthorized,
-                        },
-                    ),
-                    RevertReasons.SenderNotAuthorized,
-=======
-                return expectRevertOrAlwaysFailingTransactionAsync(
+                return expectRevertReasonOrAlwaysFailingTransactionAsync(
                     erc20Proxy.transferFrom.sendTransactionAsync(encodedAssetData, makerAddress, takerAddress, amount, {
                         from: notAuthorized,
                     }),
->>>>>>> cba92a01
+                    RevertReason.SenderNotAuthorized,
                 );
             });
         });
@@ -252,7 +236,7 @@
                     erc20Proxy.batchTransferFrom.sendTransactionAsync(assetData, fromAddresses, toAddresses, amounts, {
                         from: notAuthorized,
                     }),
-                    RevertReasons.SenderNotAuthorized,
+                    RevertReason.SenderNotAuthorized,
                 );
             });
         });
@@ -394,7 +378,7 @@
                         amount,
                         { from: exchangeAddress },
                     ),
-                    RevertReasons.InvalidAmount,
+                    RevertReason.InvalidAmount,
                 );
             });
 
@@ -414,7 +398,7 @@
                         amount,
                         { from: exchangeAddress },
                     ),
-                    RevertReasons.InvalidAmount,
+                    RevertReason.InvalidAmount,
                 );
             });
 
@@ -430,24 +414,11 @@
                 );
                 // Perform a transfer; expect this to fail.
                 const amount = new BigNumber(1);
-<<<<<<< HEAD
-                return expectRevertReasonOrAlwaysFailingTransactionAsync(
-                    erc20Proxy.transferFrom.sendTransactionAsync(
-                        encodedAssetDataWithoutProxyId,
-                        makerAddress,
-                        takerAddress,
-                        amount,
-                        {
-                            from: exchangeAddress,
-                        },
-                    ),
-                    RevertReasons.TransferFailed,
-=======
-                return expectRevertOrAlwaysFailingTransactionAsync(
+                return expectRevertReasonOrAlwaysFailingTransactionAsync(
                     erc20Proxy.transferFrom.sendTransactionAsync(encodedAssetData, makerAddress, takerAddress, amount, {
-                        from: notAuthorized,
+                        from: exchangeAddress,
                     }),
->>>>>>> cba92a01
+                    RevertReason.TransferFailed,
                 );
             });
 
@@ -464,7 +435,7 @@
                         amount,
                         { from: notAuthorized },
                     ),
-                    RevertReasons.SenderNotAuthorized,
+                    RevertReason.SenderNotAuthorized,
                 );
             });
         });
@@ -494,8 +465,7 @@
                     txHash,
                     constants.AWAIT_TRANSACTION_MINED_MS,
                 );
-                const numApproveEvents = 2;
-                expect(res.logs.length).to.equal(numTransfers + numApproveEvents);
+                expect(res.logs.length).to.equal(numTransfers);
 
                 const newOwnerMakerAssetA = await erc721Token.ownerOf.callAsync(makerTokenIdA);
                 const newOwnerMakerAssetB = await erc721Token.ownerOf.callAsync(makerTokenIdB);
@@ -520,7 +490,7 @@
                     erc721Proxy.batchTransferFrom.sendTransactionAsync(assetData, fromAddresses, toAddresses, amounts, {
                         from: notAuthorized,
                     }),
-                    RevertReasons.SenderNotAuthorized,
+                    RevertReason.SenderNotAuthorized,
                 );
             });
         });
