--- conflicted
+++ resolved
@@ -1,18 +1,19 @@
 [
     {
-<<<<<<< HEAD
         "version": "4.1.0",
         "changes": [
             {
                 "note": "Add Coordinator and CoordinatorRegistry contract wrappers",
                 "pr": 1689
-=======
+            }
+        ]
+    },
+    {
         "timestamp": 1553091633,
         "version": "4.0.3",
         "changes": [
             {
                 "note": "Dependencies updated"
->>>>>>> 31568e7a
             }
         ]
     },
