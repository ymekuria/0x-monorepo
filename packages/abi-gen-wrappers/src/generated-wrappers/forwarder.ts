--- conflicted
+++ resolved
@@ -189,31 +189,6 @@
             const abiEncodedTransactionData = self._strictEncodeArguments('approveMakerAssetProxy(bytes)', [assetData]);
             return abiEncodedTransactionData;
         },
-<<<<<<< HEAD
-        /**
-         * Decode the ABI-encoded transaction data into its input arguments
-         * @param callData The ABI-encoded transaction data
-         * @returns An array representing the input arguments in order. Keynames of nested structs are preserved.
-         */
-        getABIDecodedTransactionData(callData: string): [string] {
-            const self = (this as any) as ForwarderContract;
-            const abiEncoder = self._lookupAbiEncoder('approveMakerAssetProxy(bytes)');
-            // tslint:disable boolean-naming
-            const abiDecodedCallData = abiEncoder.strictDecode<[string]>(callData);
-            return abiDecodedCallData;
-        },
-        /**
-         * Decode the ABI-encoded return data from a transaction
-         * @param returnData the data returned after transaction execution
-         * @returns An array representing the output results in order.  Keynames of nested structs are preserved.
-         */
-        getABIDecodedReturnData(returnData: string): void {
-            const self = (this as any) as ForwarderContract;
-            const abiEncoder = self._lookupAbiEncoder('approveMakerAssetProxy(bytes)');
-            // tslint:disable boolean-naming
-            const abiDecodedReturnData = abiEncoder.strictDecodeReturnValue<void>(returnData);
-            return abiDecodedReturnData;
-        },
         /**
          * Returns the 4 byte function selector as a hex string.
          */
@@ -222,8 +197,6 @@
             const abiEncoder = self._lookupAbiEncoder('approveMakerAssetProxy(bytes)');
             return abiEncoder.getSelector();
         },
-=======
->>>>>>> 3fd29656
     };
     /**
      * Attempt to buy makerAssetBuyAmount of makerAsset by selling ETH provided with transaction.
@@ -559,95 +532,16 @@
             );
             return abiEncodedTransactionData;
         },
-<<<<<<< HEAD
-        /**
-         * Decode the ABI-encoded transaction data into its input arguments
-         * @param callData The ABI-encoded transaction data
-         * @returns An array representing the input arguments in order. Keynames of nested structs are preserved.
-         */
-        getABIDecodedTransactionData(
-            callData: string,
-        ): [
-            Array<{
-                makerAddress: string;
-                takerAddress: string;
-                feeRecipientAddress: string;
-                senderAddress: string;
-                makerAssetAmount: BigNumber;
-                takerAssetAmount: BigNumber;
-                makerFee: BigNumber;
-                takerFee: BigNumber;
-                expirationTimeSeconds: BigNumber;
-                salt: BigNumber;
-                makerAssetData: string;
-                takerAssetData: string;
-                makerFeeAssetData: string;
-                takerFeeAssetData: string;
-            }>,
-            BigNumber,
-            string[],
-            BigNumber,
-            string
-        ] {
+        /**
+         * Returns the 4 byte function selector as a hex string.
+         */
+        getSelector(): string {
             const self = (this as any) as ForwarderContract;
             const abiEncoder = self._lookupAbiEncoder(
                 'marketBuyOrdersWithEth((address,address,address,address,uint256,uint256,uint256,uint256,uint256,uint256,bytes,bytes,bytes,bytes)[],uint256,bytes[],uint256,address)',
             );
-            // tslint:disable boolean-naming
-            const abiDecodedCallData = abiEncoder.strictDecode<
-                [
-                    Array<{
-                        makerAddress: string;
-                        takerAddress: string;
-                        feeRecipientAddress: string;
-                        senderAddress: string;
-                        makerAssetAmount: BigNumber;
-                        takerAssetAmount: BigNumber;
-                        makerFee: BigNumber;
-                        takerFee: BigNumber;
-                        expirationTimeSeconds: BigNumber;
-                        salt: BigNumber;
-                        makerAssetData: string;
-                        takerAssetData: string;
-                        makerFeeAssetData: string;
-                        takerFeeAssetData: string;
-                    }>,
-                    BigNumber,
-                    string[],
-                    BigNumber,
-                    string
-                ]
-            >(callData);
-            return abiDecodedCallData;
-        },
-        /**
-         * Decode the ABI-encoded return data from a transaction
-         * @param returnData the data returned after transaction execution
-         * @returns An array representing the output results in order.  Keynames of nested structs are preserved.
-         */
-        getABIDecodedReturnData(returnData: string): [BigNumber, BigNumber, BigNumber] {
-            const self = (this as any) as ForwarderContract;
-            const abiEncoder = self._lookupAbiEncoder(
-                'marketBuyOrdersWithEth((address,address,address,address,uint256,uint256,uint256,uint256,uint256,uint256,bytes,bytes,bytes,bytes)[],uint256,bytes[],uint256,address)',
-            );
-            // tslint:disable boolean-naming
-            const abiDecodedReturnData = abiEncoder.strictDecodeReturnValue<[BigNumber, BigNumber, BigNumber]>(
-                returnData,
-            );
-            return abiDecodedReturnData;
-        },
-        /**
-         * Returns the 4 byte function selector as a hex string.
-         */
-        getSelector(): string {
-            const self = (this as any) as ForwarderContract;
-            const abiEncoder = self._lookupAbiEncoder(
-                'marketBuyOrdersWithEth((address,address,address,address,uint256,uint256,uint256,uint256,uint256,uint256,bytes,bytes,bytes,bytes)[],uint256,bytes[],uint256,address)',
-            );
             return abiEncoder.getSelector();
         },
-=======
->>>>>>> 3fd29656
     };
     /**
      * Purchases as much of orders' makerAssets as possible by selling as much of the ETH value sent
@@ -964,93 +858,16 @@
             );
             return abiEncodedTransactionData;
         },
-<<<<<<< HEAD
-        /**
-         * Decode the ABI-encoded transaction data into its input arguments
-         * @param callData The ABI-encoded transaction data
-         * @returns An array representing the input arguments in order. Keynames of nested structs are preserved.
-         */
-        getABIDecodedTransactionData(
-            callData: string,
-        ): [
-            Array<{
-                makerAddress: string;
-                takerAddress: string;
-                feeRecipientAddress: string;
-                senderAddress: string;
-                makerAssetAmount: BigNumber;
-                takerAssetAmount: BigNumber;
-                makerFee: BigNumber;
-                takerFee: BigNumber;
-                expirationTimeSeconds: BigNumber;
-                salt: BigNumber;
-                makerAssetData: string;
-                takerAssetData: string;
-                makerFeeAssetData: string;
-                takerFeeAssetData: string;
-            }>,
-            string[],
-            BigNumber,
-            string
-        ] {
+        /**
+         * Returns the 4 byte function selector as a hex string.
+         */
+        getSelector(): string {
             const self = (this as any) as ForwarderContract;
             const abiEncoder = self._lookupAbiEncoder(
                 'marketSellOrdersWithEth((address,address,address,address,uint256,uint256,uint256,uint256,uint256,uint256,bytes,bytes,bytes,bytes)[],bytes[],uint256,address)',
             );
-            // tslint:disable boolean-naming
-            const abiDecodedCallData = abiEncoder.strictDecode<
-                [
-                    Array<{
-                        makerAddress: string;
-                        takerAddress: string;
-                        feeRecipientAddress: string;
-                        senderAddress: string;
-                        makerAssetAmount: BigNumber;
-                        takerAssetAmount: BigNumber;
-                        makerFee: BigNumber;
-                        takerFee: BigNumber;
-                        expirationTimeSeconds: BigNumber;
-                        salt: BigNumber;
-                        makerAssetData: string;
-                        takerAssetData: string;
-                        makerFeeAssetData: string;
-                        takerFeeAssetData: string;
-                    }>,
-                    string[],
-                    BigNumber,
-                    string
-                ]
-            >(callData);
-            return abiDecodedCallData;
-        },
-        /**
-         * Decode the ABI-encoded return data from a transaction
-         * @param returnData the data returned after transaction execution
-         * @returns An array representing the output results in order.  Keynames of nested structs are preserved.
-         */
-        getABIDecodedReturnData(returnData: string): [BigNumber, BigNumber, BigNumber] {
-            const self = (this as any) as ForwarderContract;
-            const abiEncoder = self._lookupAbiEncoder(
-                'marketSellOrdersWithEth((address,address,address,address,uint256,uint256,uint256,uint256,uint256,uint256,bytes,bytes,bytes,bytes)[],bytes[],uint256,address)',
-            );
-            // tslint:disable boolean-naming
-            const abiDecodedReturnData = abiEncoder.strictDecodeReturnValue<[BigNumber, BigNumber, BigNumber]>(
-                returnData,
-            );
-            return abiDecodedReturnData;
-        },
-        /**
-         * Returns the 4 byte function selector as a hex string.
-         */
-        getSelector(): string {
-            const self = (this as any) as ForwarderContract;
-            const abiEncoder = self._lookupAbiEncoder(
-                'marketSellOrdersWithEth((address,address,address,address,uint256,uint256,uint256,uint256,uint256,uint256,bytes,bytes,bytes,bytes)[],bytes[],uint256,address)',
-            );
             return abiEncoder.getSelector();
         },
-=======
->>>>>>> 3fd29656
     };
     public owner = {
         /**
@@ -1094,52 +911,6 @@
             // tslint:enable boolean-naming
             return result;
         },
-<<<<<<< HEAD
-        /**
-         * Returns the ABI encoded transaction data needed to send an Ethereum transaction calling this method. Before
-         * sending the Ethereum tx, this encoded tx data can first be sent to a separate signing service or can be used
-         * to create a 0x transaction (see protocol spec for more details).
-         * @returns The ABI encoded transaction data as a string
-         */
-        getABIEncodedTransactionData(): string {
-            const self = (this as any) as ForwarderContract;
-            const abiEncodedTransactionData = self._strictEncodeArguments('owner()', []);
-            return abiEncodedTransactionData;
-        },
-        /**
-         * Decode the ABI-encoded transaction data into its input arguments
-         * @param callData The ABI-encoded transaction data
-         * @returns An array representing the input arguments in order. Keynames of nested structs are preserved.
-         */
-        getABIDecodedTransactionData(callData: string): void {
-            const self = (this as any) as ForwarderContract;
-            const abiEncoder = self._lookupAbiEncoder('owner()');
-            // tslint:disable boolean-naming
-            const abiDecodedCallData = abiEncoder.strictDecode<void>(callData);
-            return abiDecodedCallData;
-        },
-        /**
-         * Decode the ABI-encoded return data from a transaction
-         * @param returnData the data returned after transaction execution
-         * @returns An array representing the output results in order.  Keynames of nested structs are preserved.
-         */
-        getABIDecodedReturnData(returnData: string): string {
-            const self = (this as any) as ForwarderContract;
-            const abiEncoder = self._lookupAbiEncoder('owner()');
-            // tslint:disable boolean-naming
-            const abiDecodedReturnData = abiEncoder.strictDecodeReturnValue<string>(returnData);
-            return abiDecodedReturnData;
-        },
-        /**
-         * Returns the 4 byte function selector as a hex string.
-         */
-        getSelector(): string {
-            const self = (this as any) as ForwarderContract;
-            const abiEncoder = self._lookupAbiEncoder('owner()');
-            return abiEncoder.getSelector();
-        },
-=======
->>>>>>> 3fd29656
     };
     public transferOwnership = {
         /**
@@ -1282,31 +1053,6 @@
             ]);
             return abiEncodedTransactionData;
         },
-<<<<<<< HEAD
-        /**
-         * Decode the ABI-encoded transaction data into its input arguments
-         * @param callData The ABI-encoded transaction data
-         * @returns An array representing the input arguments in order. Keynames of nested structs are preserved.
-         */
-        getABIDecodedTransactionData(callData: string): [string] {
-            const self = (this as any) as ForwarderContract;
-            const abiEncoder = self._lookupAbiEncoder('transferOwnership(address)');
-            // tslint:disable boolean-naming
-            const abiDecodedCallData = abiEncoder.strictDecode<[string]>(callData);
-            return abiDecodedCallData;
-        },
-        /**
-         * Decode the ABI-encoded return data from a transaction
-         * @param returnData the data returned after transaction execution
-         * @returns An array representing the output results in order.  Keynames of nested structs are preserved.
-         */
-        getABIDecodedReturnData(returnData: string): void {
-            const self = (this as any) as ForwarderContract;
-            const abiEncoder = self._lookupAbiEncoder('transferOwnership(address)');
-            // tslint:disable boolean-naming
-            const abiDecodedReturnData = abiEncoder.strictDecodeReturnValue<void>(returnData);
-            return abiDecodedReturnData;
-        },
         /**
          * Returns the 4 byte function selector as a hex string.
          */
@@ -1315,8 +1061,6 @@
             const abiEncoder = self._lookupAbiEncoder('transferOwnership(address)');
             return abiEncoder.getSelector();
         },
-=======
->>>>>>> 3fd29656
     };
     /**
      * Withdraws assets from this contract. The contract formerly required a ZRX balance in order
@@ -1491,31 +1235,6 @@
             ]);
             return abiEncodedTransactionData;
         },
-<<<<<<< HEAD
-        /**
-         * Decode the ABI-encoded transaction data into its input arguments
-         * @param callData The ABI-encoded transaction data
-         * @returns An array representing the input arguments in order. Keynames of nested structs are preserved.
-         */
-        getABIDecodedTransactionData(callData: string): [string, BigNumber] {
-            const self = (this as any) as ForwarderContract;
-            const abiEncoder = self._lookupAbiEncoder('withdrawAsset(bytes,uint256)');
-            // tslint:disable boolean-naming
-            const abiDecodedCallData = abiEncoder.strictDecode<[string, BigNumber]>(callData);
-            return abiDecodedCallData;
-        },
-        /**
-         * Decode the ABI-encoded return data from a transaction
-         * @param returnData the data returned after transaction execution
-         * @returns An array representing the output results in order.  Keynames of nested structs are preserved.
-         */
-        getABIDecodedReturnData(returnData: string): void {
-            const self = (this as any) as ForwarderContract;
-            const abiEncoder = self._lookupAbiEncoder('withdrawAsset(bytes,uint256)');
-            // tslint:disable boolean-naming
-            const abiDecodedReturnData = abiEncoder.strictDecodeReturnValue<void>(returnData);
-            return abiDecodedReturnData;
-        },
         /**
          * Returns the 4 byte function selector as a hex string.
          */
@@ -1524,8 +1243,6 @@
             const abiEncoder = self._lookupAbiEncoder('withdrawAsset(bytes,uint256)');
             return abiEncoder.getSelector();
         },
-=======
->>>>>>> 3fd29656
     };
     public static async deployFrom0xArtifactAsync(
         artifact: ContractArtifact | SimpleContractArtifact,
