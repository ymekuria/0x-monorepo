import * as _ from 'lodash';
import { exec as execAsync } from 'promisify-child-process';
import semver = require('semver');
import semverSort = require('semver-sort');

import { constants } from './constants';
import { Package } from './types';
import { changelogUtils } from './utils/changelog_utils';
import { npmUtils } from './utils/npm_utils';
import { utils } from './utils/utils';

async function prepublishChecksAsync(): Promise<void> {
    const shouldIncludePrivate = false;
    const updatedPublicPackages = await utils.getPackagesToPublishAsync(shouldIncludePrivate);

    await checkCurrentVersionMatchesLatestPublishedNPMPackageAsync(updatedPublicPackages);
    await checkChangelogFormatAsync(updatedPublicPackages);
    await checkGitTagsForNextVersionAndDeleteIfExistAsync(updatedPublicPackages);
    await checkPublishRequiredSetupAsync();
}

async function checkGitTagsForNextVersionAndDeleteIfExistAsync(updatedPublicPackages: Package[]): Promise<void> {
    const packageNames = _.map(updatedPublicPackages, pkg => pkg.packageJson.name);
    const localGitTags = await utils.getLocalGitTagsAsync();
    const localTagVersionsByPackageName = await utils.getGitTagsByPackageNameAsync(packageNames, localGitTags);

    const remoteGitTags = await utils.getRemoteGitTagsAsync();
    const remoteTagVersionsByPackageName = await utils.getGitTagsByPackageNameAsync(packageNames, remoteGitTags);

    for (const pkg of updatedPublicPackages) {
        const currentVersion = pkg.packageJson.version;
        const packageName = pkg.packageJson.name;
        const packageLocation = pkg.location;
        const nextVersion = await utils.getNextPackageVersionAsync(currentVersion, packageName, packageLocation);

        const remoteTagVersions = remoteTagVersionsByPackageName[packageName];
        if (_.includes(remoteTagVersions, nextVersion)) {
            const tagName = `:refs/tags/${packageName}@${nextVersion}`;
            await utils.removeRemoteTagAsync(tagName);
        }

        const localTagVersions = localTagVersionsByPackageName[packageName];
        if (_.includes(localTagVersions, nextVersion)) {
            const tagName = `${packageName}@${nextVersion}`;
            await utils.removeLocalTagAsync(tagName);
        }
    }
}

async function checkCurrentVersionMatchesLatestPublishedNPMPackageAsync(
    updatedPublicPackages: Package[],
): Promise<void> {
    utils.log('Check package versions against npm registry...');
    const versionMismatches = [];
    for (const pkg of updatedPublicPackages) {
        const packageName = pkg.packageJson.name;
        const packageVersion = pkg.packageJson.version;
        const packageRegistryJsonIfExists = await npmUtils.getPackageRegistryJsonIfExistsAsync(packageName);
        if (_.isUndefined(packageRegistryJsonIfExists)) {
            continue; // noop for packages not yet published to NPM
        }
        const allVersionsIncludingUnpublished = npmUtils.getPreviouslyPublishedVersions(packageRegistryJsonIfExists);
        const sortedVersions = semverSort.desc(allVersionsIncludingUnpublished);
        const latestNPMVersion = sortedVersions[0];
        if (packageVersion !== latestNPMVersion) {
            versionMismatches.push({
                packageJsonVersion: packageVersion,
                npmVersion: latestNPMVersion,
                packageName,
            });
        }
    }
    if (!_.isEmpty(versionMismatches)) {
        utils.log(`Found version mismatches between package.json and NPM published versions (might be unpublished).`);
        _.each(versionMismatches, versionMismatch => {
            utils.log(
                `${versionMismatch.packageName}: ${versionMismatch.packageJsonVersion} package.json, ${
                    versionMismatch.npmVersion
                } on NPM`,
            );
        });
        throw new Error(`Please fix the above package.json/NPM inconsistencies.`);
    }
}

async function checkChangelogFormatAsync(updatedPublicPackages: Package[]): Promise<void> {
    utils.log('Check CHANGELOGs for inconsistencies...');
    const changeLogInconsistencies = [];
    for (const pkg of updatedPublicPackages) {
        const packageName = pkg.packageJson.name;
        const changelog = changelogUtils.getChangelogOrCreateIfMissing(packageName, pkg.location);

        const currentVersion = pkg.packageJson.version;
        if (!_.isEmpty(changelog)) {
            const lastEntry = changelog[0];
            const doesLastEntryHaveTimestamp = !_.isUndefined(lastEntry.timestamp);
            if (semver.lt(lastEntry.version, currentVersion)) {
                changeLogInconsistencies.push({
                    packageJsonVersion: currentVersion,
                    changelogVersion: lastEntry.version,
                    packageName,
                });
            } else if (semver.gt(lastEntry.version, currentVersion) && doesLastEntryHaveTimestamp) {
                // Remove incorrectly added timestamp
                delete changelog[0].timestamp;
                // Save updated CHANGELOG.json
                await changelogUtils.writeChangelogJsonFileAsync(pkg.location, changelog);
                utils.log(`${packageName}: Removed timestamp from latest CHANGELOG.json entry.`);
            }
        }
    }
    if (!_.isEmpty(changeLogInconsistencies)) {
        utils.log(`CHANGELOG versions cannot below package.json versions:`);
        _.each(changeLogInconsistencies, inconsistency => {
            utils.log(
                `${inconsistency.packageName}: ${inconsistency.packageJsonVersion} package.json, ${
                    inconsistency.changelogVersion
                } CHANGELOG.json`,
            );
        });
        throw new Error('Fix the above inconsistencies to continue.');
    }
}

async function checkPublishRequiredSetupAsync(): Promise<void> {
    // check to see if logged into npm before publishing
    try {
        // HACK: for some reason on some setups, the `npm whoami` will not recognize a logged-in user
        // unless run with `sudo` (i.e Fabio's NVM setup) but is fine for others (Jacob's NVM setup).
        utils.log('Checking that the user is logged in on npm...');
        await execAsync(`sudo npm whoami`);
    } catch (err) {
        throw new Error('You must be logged into npm in the commandline to publish. Run `npm login` and try again.');
    }

    // Check to see if Git personal token setup
    if (_.isUndefined(constants.githubPersonalAccessToken)) {
        throw new Error(
            'You must have a Github personal access token set to an envVar named `GITHUB_PERSONAL_ACCESS_TOKEN_0X_JS`. Add it then try again.',
        );
    }

    // Check Yarn version is 1.X
    utils.log('Checking the yarn version...');
    const result = await execAsync(`yarn --version`);
    const version = result.stdout;
    const versionSegments = version.split('.');
    const majorVersion = _.parseInt(versionSegments[0]);
    if (majorVersion < 1) {
        throw new Error('Your yarn version must be v1.x or higher. Upgrade yarn and try again.');
    }

    // Check that `aws` commandline tool is installed
    try {
        utils.log('Checking that aws CLI tool is installed...');
        await execAsync(`aws help`);
    } catch (err) {
        throw new Error('You must have `awscli` commandline tool installed. Install it and try again.');
    }

    // Check that `aws` credentials are setup
    try {
        utils.log('Checking that aws credentials are configured...');
        await execAsync(`aws sts get-caller-identity`);
    } catch (err) {
        throw new Error('You must setup your AWS credentials by running `aws configure`. Do this and try again.');
    }

    utils.log('Checking that git branch is up to date with upstream...');
    await execAsync('git fetch');
    const res = await execAsync('git status -bs'); // s - short format, b - branch info
    /**
     * Possible outcomes
     * ## branch_name...origin/branch_name [behind n]
     * ## branch_name...origin/branch_name [ahead n]
     * ## branch_name...origin/branch_name
     */
    const gitShortStatusHeader = res.stdout.split('\n')[0];
    if (gitShortStatusHeader.includes('behind')) {
        throw new Error('Your branch is behind upstream. Please pull before publishing.');
    } else if (gitShortStatusHeader.includes('ahead')) {
        throw new Error('Your branch is ahead of upstream. Please push before publishing.');
    }
}

<<<<<<< HEAD
const checkRequiredEnvVariables = () => {
    utils.log('Checking required environment variables...');
    const requiredEnvVars = [
        'INSTANT_HEAP_ANALYTICS_ID_PRODUCTION',
        'INSTANT_ROLLBAR_CLIENT_TOKEN',
        'INSTANT_ROLLBAR_PUBLISH_TOKEN',
    ];
    requiredEnvVars.forEach(requiredEnvVarName => {
        if (_.isUndefined(process.env[requiredEnvVarName])) {
            throw new Error(`Must have ${requiredEnvVarName} set`);
        }
    });
};

=======
>>>>>>> 34b2f473
prepublishChecksAsync().catch(err => {
    utils.log(err);
    process.exit(1);
});<|MERGE_RESOLUTION|>--- conflicted
+++ resolved
@@ -183,23 +183,6 @@
     }
 }
 
-<<<<<<< HEAD
-const checkRequiredEnvVariables = () => {
-    utils.log('Checking required environment variables...');
-    const requiredEnvVars = [
-        'INSTANT_HEAP_ANALYTICS_ID_PRODUCTION',
-        'INSTANT_ROLLBAR_CLIENT_TOKEN',
-        'INSTANT_ROLLBAR_PUBLISH_TOKEN',
-    ];
-    requiredEnvVars.forEach(requiredEnvVarName => {
-        if (_.isUndefined(process.env[requiredEnvVarName])) {
-            throw new Error(`Must have ${requiredEnvVarName} set`);
-        }
-    });
-};
-
-=======
->>>>>>> 34b2f473
 prepublishChecksAsync().catch(err => {
     utils.log(err);
     process.exit(1);
