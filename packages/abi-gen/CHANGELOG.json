[
    {
<<<<<<< HEAD
        "version": "4.4.1-beta.0",
        "changes": [
            {
                "note": "Fix templates not being included in published tarball",
                "pr": 2315
=======
        "version": "4.5.0-beta.0",
        "changes": [
            {
                "note": "In Python wrappers, accept string arguments to bytes parameters",
                "pr": 2284
            },
            {
                "note": "In Python wrappers, support module-local, Web3.py-compatible middleware",
                "pr": 2284
            },
            {
                "note": "In Python wrappers, allow contracts to be instantiated with EITHER a Web3.py BaseProvider OR a Web3 client object",
                "pr": 2284
            },
            {
                "note": "In Python wrappers, fix bug with casting some bytes objects using bytes.fromhex()",
                "pr": 2284
>>>>>>> e61f23d0
            }
        ]
    },
    {
        "version": "4.4.0-beta.0",
        "changes": [
            {
                "note": "Add `getSelector` method to all functions",
                "pr": 2224
            }
        ]
    },
    {
        "version": "4.3.0-beta.0",
        "changes": [
            {
                "note": "Dependencies updated"
            }
        ],
        "timestamp": 1570135330
    },
    {
        "version": "4.2.1",
        "changes": [
            {
                "note": "Redirect to `evmExecAsync` to use local EVM instead of eth_call for pure functions",
                "pr": 2108
            }
        ],
        "timestamp": 1568744790
    },
    {
        "version": "4.2.0",
        "changes": [
            {
                "note": "Provide a default set of templates for code generation, used when --template and --partials are left unspecified",
                "pr": 2082
            }
        ],
        "timestamp": 1567521715
    },
    {
        "timestamp": 1566446343,
        "version": "4.1.1",
        "changes": [
            {
                "note": "Dependencies updated"
            }
        ]
    },
    {
        "version": "4.1.0",
        "changes": [
            {
                "note": "Updated expected typescript output for cli tests to include `getABIDecodedTransactionData` and `getABIDecodedReturnData`",
                "pr": 2018
            },
            {
                "note": "Added tests for`getABIDecodedTransactionData` and `getABIDecodedReturnData` in contract wrappers.",
                "pr": 2018
            }
        ],
        "timestamp": 1565296576
    },
    {
        "version": "4.0.0",
        "changes": [
            {
                "note": "whitespace changes to generated Python code",
                "pr": 1996
            },
            {
                "note": "move Python Validator base class from generated code to common package",
                "pr": 1996
            },
            {
                "note": "Changed fundamental thing-to-be-wrapped from the contract to the contract method.  That is, now there is a base contract method wrapper class rather than a base contract wrapper class, and individual contract methods are represented by named classes inheriting from that base, and the different operations on a method are now represented by a nested-object dot notation, ie, WrappedContract.ContractMethod.call() and WrappedContract.ContractMethod.send_transaction().",
                "pr": 1996
            },
            {
                "note": "added gas estimation functionality to contract methods",
                "pr": 1996
            },
            {
                "note": "Python: fixed bug with methods returning multiple values",
                "pr": 1996
            },
            {
                "note": "Python: fixed bug with methods returning arrays of structs",
                "pr": 1996
            },
            {
                "note": "Python: fixed bug with methods that return a struct that contains another struct where the inner struct was not otherwise directly referenced by any method",
                "pr": 1996
            },
            {
                "note": "Python: fixed bug with tuples sometimes being used before they were declared",
                "pr": 1996
            },
            {
                "note": "Python: fixed bug with supporting overloaded methods",
                "pr": 1996
            }
        ]
    },
    {
        "version": "3.1.2",
        "changes": [
            {
                "note": "Dependencies updated"
            }
        ],
        "timestamp": 1564604963
    },
    {
        "version": "3.1.1",
        "changes": [
            {
                "note": "Python method parameters are now in snake case",
                "pr": 1919
            },
            {
                "note": "Python wrappers now support tuples in method parameters",
                "pr": 1919
            },
            {
                "note": "document Python method's bytes params as requiring UTF-8",
                "pr": 1919
            },
            {
                "note": "generate Python output into a contract-named folder, not a file (eg exchange/__init__.py rather than exchange.py) leaving space for user-defined additions to the same module, such as for custom types, as used by the Exchange wrapper's manually-written type aliases in the contract_wrappers.exchange.types Python module",
                "pr": 1919
            },
            {
                "note": "support for customizable parameter validation for Python wrappers",
                "pr": 1919
            },
            {
                "note": "wrap Python docstrings better, for pydocstyle compliance",
                "pr": 1919
            },
            {
                "note": "lots of fixes to satisfy linters of generated Python code",
                "pr": 1919
            }
        ],
        "timestamp": 1563957393
    },
    {
        "timestamp": 1563047529,
        "version": "2.1.1",
        "changes": [
            {
                "note": "Dependencies updated"
            }
        ]
    },
    {
        "version": "2.1.0",
        "changes": [
            {
                "note": "Initial support for Python",
                "pr": 1878
            }
        ],
        "timestamp": 1563006338
    },
    {
        "version": "2.0.11",
        "changes": [
            {
                "note": "Watch template files for changes",
                "pr": 1875
            }
        ]
    },
    {
        "timestamp": 1557507213,
        "version": "2.0.10",
        "changes": [
            {
                "note": "Dependencies updated"
            }
        ]
    },
    {
        "version": "2.0.9",
        "changes": [
            {
                "note": "Dependencies updated"
            }
        ],
        "timestamp": 1554997931
    },
    {
        "timestamp": 1553183790,
        "version": "2.0.8",
        "changes": [
            {
                "note": "Dependencies updated"
            }
        ]
    },
    {
        "timestamp": 1553091633,
        "version": "2.0.7",
        "changes": [
            {
                "note": "Dependencies updated"
            }
        ]
    },
    {
        "timestamp": 1551479279,
        "version": "2.0.6",
        "changes": [
            {
                "note": "Dependencies updated"
            }
        ]
    },
    {
        "timestamp": 1551220833,
        "version": "2.0.5",
        "changes": [
            {
                "note": "Dependencies updated"
            }
        ]
    },
    {
        "timestamp": 1551130135,
        "version": "2.0.4",
        "changes": [
            {
                "note": "Dependencies updated"
            }
        ]
    },
    {
        "timestamp": 1549733923,
        "version": "2.0.3",
        "changes": [
            {
                "note": "Dependencies updated"
            }
        ]
    },
    {
        "version": "2.0.2",
        "changes": [
            {
                "note": "Dependencies updated"
            }
        ],
        "timestamp": 1549547375
    },
    {
        "timestamp": 1549452781,
        "version": "2.0.1",
        "changes": [
            {
                "note": "Dependencies updated"
            }
        ]
    },
    {
        "version": "2.0.0",
        "changes": [
            {
                "note": "Upgrade the bignumber.js to v8.0.2",
                "pr": 1517
            }
        ],
        "timestamp": 1549373905
    },
    {
        "timestamp": 1547561734,
        "version": "1.0.22",
        "changes": [
            {
                "note": "Dependencies updated"
            }
        ]
    },
    {
        "timestamp": 1547225310,
        "version": "1.0.21",
        "changes": [
            {
                "note": "Dependencies updated"
            }
        ]
    },
    {
        "timestamp": 1547040760,
        "version": "1.0.20",
        "changes": [
            {
                "note": "Dependencies updated"
            }
        ]
    },
    {
        "version": "1.0.19",
        "changes": [
            {
                "note": "Dependencies updated"
            }
        ],
        "timestamp": 1544739608
    },
    {
        "version": "1.0.18",
        "changes": [
            {
                "note": "Dependencies updated"
            }
        ],
        "timestamp": 1544570656
    },
    {
        "timestamp": 1542821676,
        "version": "1.0.17",
        "changes": [
            {
                "note": "Dependencies updated"
            }
        ]
    },
    {
        "timestamp": 1542208198,
        "version": "1.0.16",
        "changes": [
            {
                "note": "Dependencies updated"
            }
        ]
    },
    {
        "version": "1.0.15",
        "changes": [
            {
                "note": "Dependencies updated"
            }
        ],
        "timestamp": 1541740904
    },
    {
        "timestamp": 1539871071,
        "version": "1.0.14",
        "changes": [
            {
                "note": "Dependencies updated"
            }
        ]
    },
    {
        "version": "1.0.13",
        "changes": [
            {
                "note": "Dependencies updated"
            }
        ],
        "timestamp": 1538693146
    },
    {
        "timestamp": 1538157789,
        "version": "1.0.12",
        "changes": [
            {
                "note": "Dependencies updated"
            }
        ]
    },
    {
        "timestamp": 1537907159,
        "version": "1.0.11",
        "changes": [
            {
                "note": "Dependencies updated"
            }
        ]
    },
    {
        "timestamp": 1537875740,
        "version": "1.0.10",
        "changes": [
            {
                "note": "Dependencies updated"
            }
        ]
    },
    {
        "timestamp": 1537541580,
        "version": "1.0.9",
        "changes": [
            {
                "note": "Dependencies updated"
            }
        ]
    },
    {
        "timestamp": 1536142250,
        "version": "1.0.8",
        "changes": [
            {
                "note": "Dependencies updated"
            }
        ]
    },
    {
        "timestamp": 1535377027,
        "version": "1.0.7",
        "changes": [
            {
                "note": "Dependencies updated"
            }
        ]
    },
    {
        "timestamp": 1535133899,
        "version": "1.0.6",
        "changes": [
            {
                "note": "Dependencies updated"
            }
        ]
    },
    {
        "timestamp": 1534210131,
        "version": "1.0.5",
        "changes": [
            {
                "note": "Dependencies updated"
            }
        ]
    },
    {
        "timestamp": 1532619515,
        "version": "1.0.4",
        "changes": [
            {
                "note": "Dependencies updated"
            }
        ]
    },
    {
        "timestamp": 1532614997,
        "version": "1.0.3",
        "changes": [
            {
                "note": "Dependencies updated"
            }
        ]
    },
    {
        "timestamp": 1532605697,
        "version": "1.0.2",
        "changes": [
            {
                "note": "Dependencies updated"
            }
        ]
    },
    {
        "version": "1.0.1",
        "changes": [
            {
                "note": "Fix the abi-gen entry point in package.json",
                "pr": 901
            }
        ],
        "timestamp": 1532357734
    },
    {
        "timestamp": 1532043000,
        "version": "1.0.0",
        "changes": [
            {
                "note": "Convert e_r_c to erc in generated file names",
                "pr": 822
            },
            {
                "note": "Remove the output directory before writing to it",
                "pr": 822
            },
            {
                "note": "skip generation of wrappers that are already up to date",
                "pr": 788
            }
        ]
    },
    {
        "timestamp": 1531919263,
        "version": "0.3.4",
        "changes": [
            {
                "note": "Dependencies updated"
            }
        ]
    },
    {
        "timestamp": 1531149657,
        "version": "0.3.3",
        "changes": [
            {
                "note": "Dependencies updated"
            }
        ]
    },
    {
        "timestamp": 1529397769,
        "version": "0.3.2",
        "changes": [
            {
                "note": "Dependencies updated"
            }
        ]
    },
    {
        "version": "0.3.1",
        "changes": [
            {
                "note": "Incorrect publish that was unpublished"
            }
        ],
        "timestamp": 1527810075
    },
    {
        "version": "0.3.0",
        "changes": [
            {
                "note": "Properly export the executable binary",
                "pr": 588
            }
        ],
        "timestamp": 1527008270
    },
    {
        "timestamp": 1525477860,
        "version": "0.2.13",
        "changes": [
            {
                "note": "Dependencies updated"
            }
        ]
    },
    {
        "timestamp": 1525428773,
        "version": "0.2.12",
        "changes": [
            {
                "note": "Dependencies updated"
            }
        ]
    },
    {
        "timestamp": 1524044013,
        "version": "0.2.11",
        "changes": [
            {
                "note": "Dependencies updated"
            }
        ]
    },
    {
        "timestamp": 1523462196,
        "version": "0.2.10",
        "changes": [
            {
                "note": "Dependencies updated"
            }
        ]
    },
    {
        "timestamp": 1522673609,
        "version": "0.2.9",
        "changes": [
            {
                "note": "Dependencies updated"
            }
        ]
    },
    {
        "timestamp": 1522658513,
        "version": "0.2.8",
        "changes": [
            {
                "note": "Dependencies updated"
            }
        ]
    },
    {
        "version": "0.2.5",
        "changes": [
            {
                "note": "Consolidate all `console.log` calls into `logUtils` in the `@0xproject/utils` package",
                "pr": 452
            }
        ],
        "timestamp": 1521298800
    },
    {
        "version": "0.2.4",
        "changes": [
            {
                "note": "Add a `backend` parameter that allows you to specify the Ethereum library you use in your templates (`web3` or `ethers`). Ethers auto-converts small ints to numbers whereas Web3 doesn't. Defaults to `web3`",
                "pr": 413
            },
            {
                "note": "Add support for [tuple types](https://solidity.readthedocs.io/en/develop/abi-spec.html#handling-tuple-types)",
                "pr": 413
            },
            {
                "note": "Add `hasReturnValue` to context data",
                "pr": 413
            }
        ],
        "timestamp": 1520089200
    },
    {
        "version": "0.2.1",
        "changes": [
            {
                "note": "Fix publishing issue where .npmignore was not properly excluding undesired content",
                "pr": 389
            }
        ],
        "timestamp": 1518102000
    },
    {
        "version": "0.2.0",
        "changes": [
            {
                "note": "Added CLI options for explicit specifying location of partials and main template",
                "pr": 346
            },
            {
                "note": "Added CLI option to specify networkId, adding support for the JSON artifact format found in @0xproject/contracts",
                "pr": 388
            }
        ],
        "timestamp": 1517929200
    },
    {
        "version": "0.1.0",
        "changes": [
            {
                "note": "Fixed array typings with union types",
                "pr": 295
            },
            {
                "note": "Add event ABIs to context data passed to templates",
                "pr": 302
            },
            {
                "note": "Add constructor ABIs to context data passed to templates",
                "pr": 304
            }
        ],
        "timestamp": 1515596400
    }
]<|MERGE_RESOLUTION|>--- conflicted
+++ resolved
@@ -1,36 +1,27 @@
 [
     {
-<<<<<<< HEAD
-        "version": "4.4.1-beta.0",
-        "changes": [
+        "version": "4.4.0-beta.0",
+        "changes": [
+            {
+                "note": "In Python wrappers, accept string arguments to bytes parameters",
+                "pr": 2284
+            },
+            {
+                "note": "In Python wrappers, support module-local, Web3.py-compatible middleware",
+                "pr": 2284
+            },
+            {
+                "note": "In Python wrappers, allow contracts to be instantiated with EITHER a Web3.py BaseProvider OR a Web3 client object",
+                "pr": 2284
+            },
+            {
+                "note": "In Python wrappers, fix bug with casting some bytes objects using bytes.fromhex()",
+                "pr": 2284
+            },
             {
                 "note": "Fix templates not being included in published tarball",
                 "pr": 2315
-=======
-        "version": "4.5.0-beta.0",
-        "changes": [
-            {
-                "note": "In Python wrappers, accept string arguments to bytes parameters",
-                "pr": 2284
-            },
-            {
-                "note": "In Python wrappers, support module-local, Web3.py-compatible middleware",
-                "pr": 2284
-            },
-            {
-                "note": "In Python wrappers, allow contracts to be instantiated with EITHER a Web3.py BaseProvider OR a Web3 client object",
-                "pr": 2284
-            },
-            {
-                "note": "In Python wrappers, fix bug with casting some bytes objects using bytes.fromhex()",
-                "pr": 2284
->>>>>>> e61f23d0
-            }
-        ]
-    },
-    {
-        "version": "4.4.0-beta.0",
-        "changes": [
+            },
             {
                 "note": "Add `getSelector` method to all functions",
                 "pr": 2224
