--- conflicted
+++ resolved
@@ -1,6 +1,5 @@
 [
     {
-<<<<<<< HEAD
         "version": "4.0.0",
         "changes": [
             {
@@ -18,15 +17,17 @@
             {
                 "note": "added gas estimation functionality to contract methods",
                 "pr": 1996
-=======
-        "timestamp": 1564604963,
+            }
+        ]
+    },
+    {
         "version": "3.1.2",
         "changes": [
             {
                 "note": "Dependencies updated"
->>>>>>> 4eb07678
-            }
-        ]
+            }
+        ],
+        "timestamp": 1564604963
     },
     {
         "version": "3.1.1",
