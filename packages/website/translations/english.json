--- conflicted
+++ resolved
@@ -82,15 +82,13 @@
     "HOME": "home",
     "ROCKETCHAT": "rocket.chat",
     "TRADE_CALL_TO_ACTION": "trade on 0x",
-<<<<<<< HEAD
     "OUR_MISSION_AND_VALUES": "our mission & values",
     "GAMING_AND_COLLECTABLES": "gaming & collectables",
     "GAMING_AND_COLLECTABLES_DESCRIPTION":
         "artists and game makers are tokenizing digital art and in-game items known as non-fungible tokens (NFTs). 0x enables these creators to add exchange functionality to give access and the ability to build marketplaces for NFT trading.",
     "ORDER_BOOKS": "order books",
     "ORDER_BOOKS_DESCRIPTION":
-        "there are thousands of decentralized apps that have native utility tokens. 0x provides market makers and professional exchanges an ability to host order books to facilitate the exchange of these assets."
-=======
+        "there are thousands of decentralized apps that have native utility tokens. 0x provides market makers and professional exchanges an ability to host order books to facilitate the exchange of these assets.",
     "BUILD_A_RELAYER": "build a relayer",
     "ETHEREUM_DEVELOPMENT": "ethereum development",
     "INTRO_TUTORIAL": "intro tutorial",
@@ -98,5 +96,4 @@
     "VIEW_ALL_DOCUMENTATION": "view all documentation",
     "SANDBOX": "0x.js sandbox",
     "GITHUB": "github"
->>>>>>> fe38adfa
-}+    }