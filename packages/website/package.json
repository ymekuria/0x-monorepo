{
    "name": "@0xproject/website",
    "version": "0.0.38",
    "engines": {
        "node": ">=6.12"
    },
    "private": true,
    "description": "Website and 0x portal dapp",
    "scripts": {
        "build": "NODE_ENV=production webpack; exit 0;",
        "clean": "shx rm -f public/bundle*",
        "lint": "tslint --project . 'ts/**/*.ts' 'ts/**/*.tsx'",
        "watch_without_deps": "webpack-dev-server --content-base public --https",
<<<<<<< HEAD
        "deploy_dogfood":
            "npm run build; aws s3 sync ./public/. s3://dogfood.0xproject.com --profile 0xproject --region us-east-1 --grants read=uri=http://acs.amazonaws.com/groups/global/AllUsers",
        "deploy_staging":
            "npm run build; aws s3 sync ./public/. s3://staging-0xproject --profile 0xproject --region us-east-1 --grants read=uri=http://acs.amazonaws.com/groups/global/AllUsers",
        "deploy_live":
            "DEPLOY_ROLLBAR_SOURCEMAPS=true npm run build; aws s3 sync ./public/. s3://0xproject.com --profile 0xproject --region us-east-1 --grants read=uri=http://acs.amazonaws.com/groups/global/AllUsers --exclude *.map.js"
=======
        "deploy_dogfood": "npm run build; aws s3 sync ./public/. s3://dogfood.0xproject.com --profile 0xproject --region us-east-1 --grants read=uri=http://acs.amazonaws.com/groups/global/AllUsers",
        "deploy_staging": "npm run build; aws s3 sync ./public/. s3://staging-0xproject --profile 0xproject --region us-east-1 --grants read=uri=http://acs.amazonaws.com/groups/global/AllUsers",
        "deploy_live": "npm run build; aws s3 sync ./public/. s3://0xproject.com --profile 0xproject --region us-east-1 --grants read=uri=http://acs.amazonaws.com/groups/global/AllUsers --exclude *.map.js"
>>>>>>> 26363931
    },
    "author": "Fabio Berger",
    "license": "Apache-2.0",
    "dependencies": {
        "@0xproject/contract-wrappers": "^0.0.5",
        "@0xproject/order-utils": "^0.0.8",
        "@0xproject/react-docs": "^0.0.15",
        "@0xproject/react-shared": "^0.2.2",
        "@0xproject/subproviders": "^0.10.5",
        "@0xproject/types": "^0.8.1",
        "@0xproject/typescript-typings": "^0.4.2",
        "@0xproject/utils": "^0.7.2",
        "@0xproject/web3-wrapper": "^0.7.2",
        "accounting": "^0.4.1",
        "basscss": "^8.0.3",
        "blockies": "^0.0.2",
        "bowser": "^1.9.3",
        "deep-equal": "^1.0.1",
        "ethereumjs-util": "^5.1.1",
        "find-versions": "^2.0.0",
        "jsonschema": "^1.2.0",
        "less": "^2.7.2",
        "lodash": "^4.17.4",
        "material-ui": "^0.17.1",
        "moment": "2.21.0",
        "numeral": "^2.0.6",
        "polished": "^1.9.2",
        "query-string": "^6.0.0",
        "react": "15.6.1",
        "react-copy-to-clipboard": "^4.2.3",
        "react-document-title": "^2.0.3",
        "react-dom": "15.6.1",
        "react-popper": "^1.0.0-beta.6",
        "react-redux": "^5.0.3",
        "react-router-dom": "^4.1.1",
        "react-scroll": "^1.5.2",
        "react-tap-event-plugin": "^2.0.1",
        "react-tooltip": "^3.2.7",
        "redux": "^3.6.0",
        "redux-devtools-extension": "^2.13.2",
        "semver-sort": "0.0.4",
        "styled-components": "^3.3.0",
        "thenby": "^1.2.3",
        "truffle-contract": "2.0.1",
        "web3-provider-engine": "14.0.6",
        "xml-js": "^1.6.4"
    },
    "devDependencies": {
        "@types/accounting": "^0.4.1",
        "@types/blockies": "^0.0.0",
        "@types/deep-equal": "^1.0.0",
        "@types/find-versions": "^2.0.0",
        "@types/jsonschema": "^1.1.1",
        "@types/lodash": "4.14.104",
        "@types/material-ui": "0.18.0",
        "@types/node": "^8.0.53",
        "@types/numeral": "^0.0.22",
        "@types/query-string": "^5.1.0",
        "@types/react": "16.3.13",
        "@types/react-copy-to-clipboard": "^4.2.0",
        "@types/react-dom": "^16.0.3",
        "@types/react-redux": "^4.4.37",
        "@types/react-router-dom": "^4.0.4",
        "@types/react-scroll": "0.0.31",
        "@types/react-tap-event-plugin": "0.0.30",
        "@types/redux": "^3.6.0",
        "awesome-typescript-loader": "^3.1.3",
        "copy-webpack-plugin": "^4.0.1",
        "copyfiles": "^1.2.0",
        "css-loader": "0.23.x",
        "exports-loader": "0.6.x",
        "imports-loader": "0.6.x",
        "json-loader": "^0.5.4",
        "less-loader": "^2.2.3",
        "make-promises-safe": "^1.1.0",
        "raw-loader": "^0.5.1",
        "rollbar-sourcemap-webpack-plugin": "^2.3.0",
        "shx": "^0.2.2",
        "source-map-loader": "^0.1.6",
        "style-loader": "0.13.x",
        "tslint": "5.8.0",
        "tslint-config-0xproject": "^0.0.2",
        "typescript": "2.7.1",
        "uglifyjs-webpack-plugin": "^1.2.5",
        "webpack": "^3.1.0",
        "webpack-dev-middleware": "^1.10.0",
        "webpack-dev-server": "^2.5.0"
    }
}<|MERGE_RESOLUTION|>--- conflicted
+++ resolved
@@ -11,18 +11,12 @@
         "clean": "shx rm -f public/bundle*",
         "lint": "tslint --project . 'ts/**/*.ts' 'ts/**/*.tsx'",
         "watch_without_deps": "webpack-dev-server --content-base public --https",
-<<<<<<< HEAD
         "deploy_dogfood":
             "npm run build; aws s3 sync ./public/. s3://dogfood.0xproject.com --profile 0xproject --region us-east-1 --grants read=uri=http://acs.amazonaws.com/groups/global/AllUsers",
         "deploy_staging":
             "npm run build; aws s3 sync ./public/. s3://staging-0xproject --profile 0xproject --region us-east-1 --grants read=uri=http://acs.amazonaws.com/groups/global/AllUsers",
         "deploy_live":
             "DEPLOY_ROLLBAR_SOURCEMAPS=true npm run build; aws s3 sync ./public/. s3://0xproject.com --profile 0xproject --region us-east-1 --grants read=uri=http://acs.amazonaws.com/groups/global/AllUsers --exclude *.map.js"
-=======
-        "deploy_dogfood": "npm run build; aws s3 sync ./public/. s3://dogfood.0xproject.com --profile 0xproject --region us-east-1 --grants read=uri=http://acs.amazonaws.com/groups/global/AllUsers",
-        "deploy_staging": "npm run build; aws s3 sync ./public/. s3://staging-0xproject --profile 0xproject --region us-east-1 --grants read=uri=http://acs.amazonaws.com/groups/global/AllUsers",
-        "deploy_live": "npm run build; aws s3 sync ./public/. s3://0xproject.com --profile 0xproject --region us-east-1 --grants read=uri=http://acs.amazonaws.com/groups/global/AllUsers --exclude *.map.js"
->>>>>>> 26363931
     },
     "author": "Fabio Berger",
     "license": "Apache-2.0",
