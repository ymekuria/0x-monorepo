import * as React from 'react';
<<<<<<< HEAD
import { colors } from 'ts/utils/colors';
=======
import { colors } from 'ts/style/colors';
import { Styleable } from 'ts/types';
>>>>>>> cc39eea9

export interface IslandProps {
    style?: React.CSSProperties;
    children?: React.ReactNode;
    className?: string;
    Component?: string | React.ComponentClass<any> | React.StatelessComponent<any>;
}

const defaultStyle: React.CSSProperties = {
    backgroundColor: colors.white,
    borderBottomRightRadius: 10,
    borderBottomLeftRadius: 10,
    borderTopRightRadius: 10,
    borderTopLeftRadius: 10,
    boxShadow: `0px 4px 6px ${colors.walletBoxShadow}`,
    overflow: 'hidden',
};

export const Island: React.StatelessComponent<IslandProps> = (props: IslandProps) => (
    <props.Component style={{ ...defaultStyle, ...props.style }} className={props.className}>
        {props.children}
    </props.Component>
);

Island.defaultProps = {
    Component: 'div',
    style: {},
};

Island.displayName = 'Island';<|MERGE_RESOLUTION|>--- conflicted
+++ resolved
@@ -1,10 +1,5 @@
 import * as React from 'react';
-<<<<<<< HEAD
-import { colors } from 'ts/utils/colors';
-=======
 import { colors } from 'ts/style/colors';
-import { Styleable } from 'ts/types';
->>>>>>> cc39eea9
 
 export interface IslandProps {
     style?: React.CSSProperties;
