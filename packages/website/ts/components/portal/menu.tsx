--- conflicted
+++ resolved
@@ -2,14 +2,8 @@
 import * as _ from 'lodash';
 import * as React from 'react';
 import { MenuItem } from 'ts/components/ui/menu_item';
-<<<<<<< HEAD
+import { colors } from 'ts/style/colors';
 import { WebsitePaths } from 'ts/types';
-import { colors } from 'ts/utils/colors';
-=======
-import { colors } from 'ts/style/colors';
-import { Environments, WebsitePaths } from 'ts/types';
-import { configs } from 'ts/utils/configs';
->>>>>>> cc39eea9
 
 export interface MenuTheme {
     paddingLeft: number;
