declare module 'truffle-contract';
declare module 'whatwg-fetch';
declare module 'thenby';
declare module 'react-document-title';
declare module 'react-ga';
declare module 'reach__dialog';
declare module 'react-flickity-component';
declare module 'react-anchor-link-smooth-scroll';
declare module 'react-responsive';
declare module 'react-scrollable-anchor';
<<<<<<< HEAD
declare module 'react-headroom'
=======
declare module 'react-headroom';
>>>>>>> 125a9405

declare module '*.json' {
    const json: any;
    /* tslint:disable */
    export default json;
    /* tslint:enable */
}

declare module '*.svg' {
<<<<<<< HEAD
    //const svg: any;
    //export default svg;
    import {PureComponent, SVGProps} from "react";
=======
    import { PureComponent, SVGProps } from 'react';
>>>>>>> 125a9405
    export default class extends PureComponent<SVGProps<SVGSVGElement>> {}
}

declare module 'web3-provider-engine/subproviders/filters';

// This will be defined by default in TS 2.4
// Source: https://github.com/Microsoft/TypeScript/issues/12364
interface System {
    import<T>(module: string): Promise<T>;
}
declare var System: System;<|MERGE_RESOLUTION|>--- conflicted
+++ resolved
@@ -8,11 +8,7 @@
 declare module 'react-anchor-link-smooth-scroll';
 declare module 'react-responsive';
 declare module 'react-scrollable-anchor';
-<<<<<<< HEAD
-declare module 'react-headroom'
-=======
 declare module 'react-headroom';
->>>>>>> 125a9405
 
 declare module '*.json' {
     const json: any;
@@ -22,13 +18,7 @@
 }
 
 declare module '*.svg' {
-<<<<<<< HEAD
-    //const svg: any;
-    //export default svg;
-    import {PureComponent, SVGProps} from "react";
-=======
     import { PureComponent, SVGProps } from 'react';
->>>>>>> 125a9405
     export default class extends PureComponent<SVGProps<SVGSVGElement>> {}
 }
 
