import { InterpolationValue } from 'styled-components';

import { media, OptionallyScreenSpecific, stylesForMedia } from '../../style/media';
import { css, keyframes, styled } from '../../style/theme';

export interface TransitionInfo {
    from: string;
    to: string;
}

const generateTransitionInfoCss = (
    key: keyof TransitionInfo,
    top?: TransitionInfo,
    bottom?: TransitionInfo,
    left?: TransitionInfo,
    right?: TransitionInfo,
): string => {
    const topStringIfExists = top ? `top: ${top[key]};` : '';
    const bottomStringIfExists = bottom ? `bottom: ${bottom[key]};` : '';
    const leftStringIfExists = left ? `left: ${left[key]};` : '';
    const rightStringIfExists = right ? `right: ${right[key]};` : '';
    return `
    ${topStringIfExists}
    ${bottomStringIfExists}
    ${leftStringIfExists}
    ${rightStringIfExists}
    `;
};

const slideKeyframeGenerator = (
    position: string,
    top?: TransitionInfo,
    bottom?: TransitionInfo,
    left?: TransitionInfo,
    right?: TransitionInfo,
) => keyframes`
    from {
        position: ${position};
        ${generateTransitionInfoCss('from', top, bottom, left, right)}
    }

    to {
        position: ${position};
        ${generateTransitionInfoCss('to', top, bottom, left, right)}
    }
`;

export interface PositionAnimationSettings {
    top?: TransitionInfo;
    bottom?: TransitionInfo;
    left?: TransitionInfo;
    right?: TransitionInfo;
    timingFunction: string;
    duration?: string;
    position?: string;
}

const generatePositionAnimationCss = (positionSettings: PositionAnimationSettings) => {
    return css`
        animation-name: ${slideKeyframeGenerator(
            positionSettings.position || 'relative',
            positionSettings.top,
            positionSettings.bottom,
            positionSettings.left,
            positionSettings.right,
        )};
        animation-duration: ${positionSettings.duration || '0.3s'};
        animation-timing-function: ${positionSettings.timingFunction};
        animation-delay: 0s;
        animation-iteration-count: 1;
        animation-fill-mode: forwards;
        position: ${positionSettings.position || 'relative'};
        width: 100%;
    `;
};

export interface PositionAnimationProps {
    positionSettings: OptionallyScreenSpecific<PositionAnimationSettings>;
    zIndex?: OptionallyScreenSpecific<number>;
<<<<<<< HEAD
=======
    height?: string;
>>>>>>> b4a11de0
}

const defaultAnimation = (positionSettings: OptionallyScreenSpecific<PositionAnimationSettings>) => {
    const bestDefault = 'default' in positionSettings ? positionSettings.default : positionSettings;
    return generatePositionAnimationCss(bestDefault);
};
const animationForSize = (
    positionSettings: OptionallyScreenSpecific<PositionAnimationSettings>,
    sizeKey: 'sm' | 'md' | 'lg',
    mediaFn: (...args: any[]) => InterpolationValue[],
) => {
    // checking default makes sure we have a PositionAnimationSettings object
    // and then we check to see if we have a setting for the specific `sizeKey`
    const animationSettingsForSize = 'default' in positionSettings && positionSettings[sizeKey];
    return animationSettingsForSize && mediaFn`${generatePositionAnimationCss(animationSettingsForSize)}`;
};

export const PositionAnimation =
    styled.div <
    PositionAnimationProps >
    `
<<<<<<< HEAD
    ${props => props.zIndex && stylesForMedia<number>('z-index', props.zIndex)}
    ${props => defaultAnimation(props.positionSettings)}
    ${props => animationForSize(props.positionSettings, 'sm', media.small)}
    ${props => animationForSize(props.positionSettings, 'md', media.medium)}
    ${props => animationForSize(props.positionSettings, 'lg', media.large)}
=======
    && {
        ${props => props.zIndex && stylesForMedia<number>('z-index', props.zIndex)}
        ${props => defaultAnimation(props.positionSettings)}
        ${props => animationForSize(props.positionSettings, 'sm', media.small)}
        ${props => animationForSize(props.positionSettings, 'md', media.medium)}
        ${props => animationForSize(props.positionSettings, 'lg', media.large)}
        ${props => (props.height ? `height: ${props.height};` : '')}
    }
>>>>>>> b4a11de0
`;<|MERGE_RESOLUTION|>--- conflicted
+++ resolved
@@ -77,10 +77,7 @@
 export interface PositionAnimationProps {
     positionSettings: OptionallyScreenSpecific<PositionAnimationSettings>;
     zIndex?: OptionallyScreenSpecific<number>;
-<<<<<<< HEAD
-=======
     height?: string;
->>>>>>> b4a11de0
 }
 
 const defaultAnimation = (positionSettings: OptionallyScreenSpecific<PositionAnimationSettings>) => {
@@ -102,13 +99,6 @@
     styled.div <
     PositionAnimationProps >
     `
-<<<<<<< HEAD
-    ${props => props.zIndex && stylesForMedia<number>('z-index', props.zIndex)}
-    ${props => defaultAnimation(props.positionSettings)}
-    ${props => animationForSize(props.positionSettings, 'sm', media.small)}
-    ${props => animationForSize(props.positionSettings, 'md', media.medium)}
-    ${props => animationForSize(props.positionSettings, 'lg', media.large)}
-=======
     && {
         ${props => props.zIndex && stylesForMedia<number>('z-index', props.zIndex)}
         ${props => defaultAnimation(props.positionSettings)}
@@ -117,5 +107,4 @@
         ${props => animationForSize(props.positionSettings, 'lg', media.large)}
         ${props => (props.height ? `height: ${props.height};` : '')}
     }
->>>>>>> b4a11de0
 `;