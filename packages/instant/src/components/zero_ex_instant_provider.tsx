--- conflicted
+++ resolved
@@ -29,11 +29,8 @@
 }
 
 export interface ZeroExInstantProviderOptionalProps {
-<<<<<<< HEAD
+    provider: Provider;
     availableAssetDatas: string[];
-=======
-    provider: Provider;
->>>>>>> d0f20a4f
     defaultAssetBuyAmount: number;
     defaultSelectedAssetData: string;
     additionalAssetMetaDataMap: ObjectMap<AssetMetaData>;
@@ -78,14 +75,10 @@
                   ),
             selectedAssetAmount: _.isUndefined(props.defaultAssetBuyAmount)
                 ? state.selectedAssetAmount
-<<<<<<< HEAD
-                : new BigNumberInput(props.defaultAssetBuyAmount),
+                : new BigNumber(props.defaultAssetBuyAmount),
             availableAssets: _.isUndefined(props.availableAssetDatas)
                 ? undefined
                 : assetUtils.createAssetsFromAssetDatas(props.availableAssetDatas, completeAssetMetaDataMap, networkId),
-=======
-                : new BigNumber(props.defaultAssetBuyAmount),
->>>>>>> d0f20a4f
             assetMetaDataMap: completeAssetMetaDataMap,
             affiliateInfo: props.affiliateInfo,
         };
