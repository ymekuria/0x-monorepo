--- conflicted
+++ resolved
@@ -1,7 +1,5 @@
 [
     {
-<<<<<<< HEAD
-=======
         "version": "3.0.7",
         "changes": [
             {
@@ -11,7 +9,6 @@
         "timestamp": 1544739608
     },
     {
->>>>>>> 6d45becc
         "version": "3.0.6",
         "changes": [
             {
