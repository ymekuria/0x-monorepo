import 'mocha';
import * as chai from 'chai';
import * as _ from 'lodash';
import * as Web3 from 'web3';
import BigNumber from 'bignumber.js';
import { chaiSetup } from './utils/chai_setup';
import { web3Factory } from './utils/web3_factory';
import { Web3Wrapper } from '../src/web3_wrapper';
import { OrderStateWatcher } from '../src/mempool/order_state_watcher';
import {
    Token,
    ZeroEx,
    LogEvent,
    DecodedLogEvent,
    OrderState,
    SignedOrder,
    OrderStateValid,
    OrderStateInvalid,
    ExchangeContractErrs,
} from '../src';
import { TokenUtils } from './utils/token_utils';
import { FillScenarios } from './utils/fill_scenarios';
import { DoneCallback } from '../src/types';

chaiSetup.configure();
const expect = chai.expect;

describe('OrderStateWatcher', () => {
    let web3: Web3;
    let zeroEx: ZeroEx;
    let tokens: Token[];
    let tokenUtils: TokenUtils;
    let fillScenarios: FillScenarios;
    let userAddresses: string[];
    let zrxTokenAddress: string;
    let exchangeContractAddress: string;
    let makerToken: Token;
    let takerToken: Token;
    let maker: string;
    let taker: string;
    let web3Wrapper: Web3Wrapper;
    let signedOrder: SignedOrder;
    const fillableAmount = new BigNumber(5);
    const numConfirmations = 0;
    before(async () => {
        web3 = web3Factory.create();
        zeroEx = new ZeroEx(web3.currentProvider);
        exchangeContractAddress = await zeroEx.exchange.getContractAddressAsync();
        userAddresses = await zeroEx.getAvailableAddressesAsync();
        [, maker, taker] = userAddresses;
        tokens = await zeroEx.tokenRegistry.getTokensAsync();
        tokenUtils = new TokenUtils(tokens);
        zrxTokenAddress = tokenUtils.getProtocolTokenOrThrow().address;
        fillScenarios = new FillScenarios(zeroEx, userAddresses, tokens, zrxTokenAddress, exchangeContractAddress);
        [makerToken, takerToken] = tokenUtils.getNonProtocolTokens();
        web3Wrapper = (zeroEx as any)._web3Wrapper;
    });
    describe('#removeOrder', async () => {
        it('should successfully remove existing order', async () => {
            signedOrder = await fillScenarios.createFillableSignedOrderAsync(
                makerToken.address, takerToken.address, maker, taker, fillableAmount,
            );
            const orderHash = ZeroEx.getOrderHashHex(signedOrder);
            zeroEx.orderStateWatcher.addOrder(signedOrder);
<<<<<<< HEAD
            const callback = (orderState: OrderState) => {
                expect(orderState.isValid).to.be.false();
                const invalidOrderState = orderState as OrderStateInvalid;
                expect(invalidOrderState.orderHash).to.be.equal(orderHash);
                expect(invalidOrderState.error).to.be.equal(ExchangeContractErrs.InsufficientMakerAllowance);
                done();
            };
            zeroEx.orderStateWatcher.subscribe(callback, numConfirmations);
            await zeroEx.token.setProxyAllowanceAsync(makerToken.address, maker, new BigNumber(0));
        })().catch(done);
    });
    it('should emit orderStateInvalid when maker moves balance backing watched order', (done: DoneCallback) => {
        (async () => {
=======
            expect((zeroEx.orderStateWatcher as any)._orders).to.include({
                [orderHash]: signedOrder,
            });
            let dependentOrderHashes = (zeroEx.orderStateWatcher as any)._dependentOrderHashes;
            expect(dependentOrderHashes[signedOrder.maker][signedOrder.makerTokenAddress]).to.have.keys(orderHash);
            zeroEx.orderStateWatcher.removeOrder(orderHash);
            expect((zeroEx.orderStateWatcher as any)._orders).to.not.include({
                [orderHash]: signedOrder,
            });
            dependentOrderHashes = (zeroEx.orderStateWatcher as any)._dependentOrderHashes;
            expect(dependentOrderHashes[signedOrder.maker][signedOrder.makerTokenAddress]).to.not.have.keys(orderHash);
        });
        it('should no-op when removing a non-existing order', async () => {
>>>>>>> 41a0ce14
            signedOrder = await fillScenarios.createFillableSignedOrderAsync(
                makerToken.address, takerToken.address, maker, taker, fillableAmount,
            );
            const orderHash = ZeroEx.getOrderHashHex(signedOrder);
            const nonExistentOrderHash = `0x${orderHash.substr(2).split('').reverse().join('')}`;
            zeroEx.orderStateWatcher.addOrder(signedOrder);
<<<<<<< HEAD
            const callback = (orderState: OrderState) => {
                expect(orderState.isValid).to.be.false();
                const invalidOrderState = orderState as OrderStateInvalid;
                expect(invalidOrderState.orderHash).to.be.equal(orderHash);
                expect(invalidOrderState.error).to.be.equal(ExchangeContractErrs.InsufficientMakerBalance);
                done();
            };
            zeroEx.orderStateWatcher.subscribe(callback, numConfirmations);
            const anyRecipient = taker;
            const makerBalance = await zeroEx.token.getBalanceAsync(makerToken.address, maker);
            await zeroEx.token.transferAsync(makerToken.address, maker, anyRecipient, makerBalance);
        })().catch(done);
=======
            zeroEx.orderStateWatcher.removeOrder(nonExistentOrderHash);
        });
>>>>>>> 41a0ce14
    });
    describe('tests with cleanup', async () => {
        afterEach(async () => {
            zeroEx.orderStateWatcher.unsubscribe();
            const orderHash = ZeroEx.getOrderHashHex(signedOrder);
            zeroEx.orderStateWatcher.removeOrder(orderHash);
        });
        it('should emit orderStateInvalid when maker allowance set to 0 for watched order', (done: DoneCallback) => {
            (async () => {
                signedOrder = await fillScenarios.createFillableSignedOrderAsync(
                    makerToken.address, takerToken.address, maker, taker, fillableAmount,
                );
                const orderHash = ZeroEx.getOrderHashHex(signedOrder);
                zeroEx.orderStateWatcher.addOrder(signedOrder);
                const callback = (orderState: OrderState) => {
                    expect(orderState.isValid).to.be.false();
                    const invalidOrderState = orderState as OrderStateInvalid;
                    expect(invalidOrderState.orderHash).to.be.equal(orderHash);
                    expect(invalidOrderState.error).to.be.equal(ExchangeContractErrs.InsufficientMakerAllowance);
                    done();
<<<<<<< HEAD
                }
            };
            zeroEx.orderStateWatcher.subscribe(callback, numConfirmations);
=======
                };
                zeroEx.orderStateWatcher.subscribe(callback);
                await zeroEx.token.setProxyAllowanceAsync(makerToken.address, maker, new BigNumber(0));
            })().catch(done);
        });
        it('should emit orderStateInvalid when maker moves balance backing watched order', (done: DoneCallback) => {
            (async () => {
                signedOrder = await fillScenarios.createFillableSignedOrderAsync(
                    makerToken.address, takerToken.address, maker, taker, fillableAmount,
                );
                const orderHash = ZeroEx.getOrderHashHex(signedOrder);
                zeroEx.orderStateWatcher.addOrder(signedOrder);
                const callback = (orderState: OrderState) => {
                    expect(orderState.isValid).to.be.false();
                    const invalidOrderState = orderState as OrderStateInvalid;
                    expect(invalidOrderState.orderHash).to.be.equal(orderHash);
                    expect(invalidOrderState.error).to.be.equal(ExchangeContractErrs.InsufficientMakerBalance);
                    done();
                };
                zeroEx.orderStateWatcher.subscribe(callback);
                const anyRecipient = taker;
                const makerBalance = await zeroEx.token.getBalanceAsync(makerToken.address, maker);
                await zeroEx.token.transferAsync(makerToken.address, maker, anyRecipient, makerBalance);
            })().catch(done);
        });
        it('should emit orderStateInvalid when watched order fully filled', (done: DoneCallback) => {
            (async () => {
                signedOrder = await fillScenarios.createFillableSignedOrderAsync(
                    makerToken.address, takerToken.address, maker, taker, fillableAmount,
                );
                const orderHash = ZeroEx.getOrderHashHex(signedOrder);
                zeroEx.orderStateWatcher.addOrder(signedOrder);
>>>>>>> 41a0ce14

                let eventCount = 0;
                const callback = (orderState: OrderState) => {
                    eventCount++;
                    expect(orderState.isValid).to.be.false();
                    const invalidOrderState = orderState as OrderStateInvalid;
                    expect(invalidOrderState.orderHash).to.be.equal(orderHash);
                    expect(invalidOrderState.error).to.be.equal(ExchangeContractErrs.OrderRemainingFillAmountZero);
                    if (eventCount === 2) {
                        done();
                    }
                };
                zeroEx.orderStateWatcher.subscribe(callback);

                const shouldThrowOnInsufficientBalanceOrAllowance = true;
                await zeroEx.exchange.fillOrderAsync(
                    signedOrder, fillableAmount, shouldThrowOnInsufficientBalanceOrAllowance, taker,
                );
            })().catch(done);
        });
        it('should emit orderStateValid when watched order partially filled', (done: DoneCallback) => {
            (async () => {
                signedOrder = await fillScenarios.createFillableSignedOrderAsync(
                    makerToken.address, takerToken.address, maker, taker, fillableAmount,
                );

                const makerBalance = await zeroEx.token.getBalanceAsync(makerToken.address, maker);
                const takerBalance = await zeroEx.token.getBalanceAsync(makerToken.address, taker);

<<<<<<< HEAD
            let eventCount = 0;
            const callback = (orderState: OrderState) => {
                eventCount++;
                expect(orderState.isValid).to.be.true();
                const validOrderState = orderState as OrderStateValid;
                expect(validOrderState.orderHash).to.be.equal(orderHash);
                const orderRelevantState = validOrderState.orderRelevantState;
                const remainingMakerBalance = makerBalance.sub(fillAmountInBaseUnits);
                expect(orderRelevantState.makerBalance).to.be.bignumber.equal(remainingMakerBalance);
                if (eventCount === 2) {
                    done();
                }
            };
            zeroEx.orderStateWatcher.subscribe(callback, numConfirmations);
            const shouldThrowOnInsufficientBalanceOrAllowance = true;
            await zeroEx.exchange.fillOrderAsync(
                signedOrder, fillAmountInBaseUnits, shouldThrowOnInsufficientBalanceOrAllowance, taker,
            );
        })().catch(done);
=======
                const fillAmountInBaseUnits = new BigNumber(2);
                const orderHash = ZeroEx.getOrderHashHex(signedOrder);
                zeroEx.orderStateWatcher.addOrder(signedOrder);

                let eventCount = 0;
                const callback = (orderState: OrderState) => {
                    eventCount++;
                    expect(orderState.isValid).to.be.true();
                    const validOrderState = orderState as OrderStateValid;
                    expect(validOrderState.orderHash).to.be.equal(orderHash);
                    const orderRelevantState = validOrderState.orderRelevantState;
                    const remainingMakerBalance = makerBalance.sub(fillAmountInBaseUnits);
                    expect(orderRelevantState.makerBalance).to.be.bignumber.equal(remainingMakerBalance);
                    if (eventCount === 2) {
                        done();
                    }
                };
                zeroEx.orderStateWatcher.subscribe(callback);
                const shouldThrowOnInsufficientBalanceOrAllowance = true;
                await zeroEx.exchange.fillOrderAsync(
                    signedOrder, fillAmountInBaseUnits, shouldThrowOnInsufficientBalanceOrAllowance, taker,
                );
            })().catch(done);
        });
>>>>>>> 41a0ce14
    });
});

/*
 * - it should emit orderState when watched order partially filled
 * - it should emit orderState when watched order is cancelled
 */<|MERGE_RESOLUTION|>--- conflicted
+++ resolved
@@ -62,21 +62,6 @@
             );
             const orderHash = ZeroEx.getOrderHashHex(signedOrder);
             zeroEx.orderStateWatcher.addOrder(signedOrder);
-<<<<<<< HEAD
-            const callback = (orderState: OrderState) => {
-                expect(orderState.isValid).to.be.false();
-                const invalidOrderState = orderState as OrderStateInvalid;
-                expect(invalidOrderState.orderHash).to.be.equal(orderHash);
-                expect(invalidOrderState.error).to.be.equal(ExchangeContractErrs.InsufficientMakerAllowance);
-                done();
-            };
-            zeroEx.orderStateWatcher.subscribe(callback, numConfirmations);
-            await zeroEx.token.setProxyAllowanceAsync(makerToken.address, maker, new BigNumber(0));
-        })().catch(done);
-    });
-    it('should emit orderStateInvalid when maker moves balance backing watched order', (done: DoneCallback) => {
-        (async () => {
-=======
             expect((zeroEx.orderStateWatcher as any)._orders).to.include({
                 [orderHash]: signedOrder,
             });
@@ -90,30 +75,14 @@
             expect(dependentOrderHashes[signedOrder.maker][signedOrder.makerTokenAddress]).to.not.have.keys(orderHash);
         });
         it('should no-op when removing a non-existing order', async () => {
->>>>>>> 41a0ce14
             signedOrder = await fillScenarios.createFillableSignedOrderAsync(
                 makerToken.address, takerToken.address, maker, taker, fillableAmount,
             );
             const orderHash = ZeroEx.getOrderHashHex(signedOrder);
             const nonExistentOrderHash = `0x${orderHash.substr(2).split('').reverse().join('')}`;
             zeroEx.orderStateWatcher.addOrder(signedOrder);
-<<<<<<< HEAD
-            const callback = (orderState: OrderState) => {
-                expect(orderState.isValid).to.be.false();
-                const invalidOrderState = orderState as OrderStateInvalid;
-                expect(invalidOrderState.orderHash).to.be.equal(orderHash);
-                expect(invalidOrderState.error).to.be.equal(ExchangeContractErrs.InsufficientMakerBalance);
-                done();
-            };
-            zeroEx.orderStateWatcher.subscribe(callback, numConfirmations);
-            const anyRecipient = taker;
-            const makerBalance = await zeroEx.token.getBalanceAsync(makerToken.address, maker);
-            await zeroEx.token.transferAsync(makerToken.address, maker, anyRecipient, makerBalance);
-        })().catch(done);
-=======
             zeroEx.orderStateWatcher.removeOrder(nonExistentOrderHash);
         });
->>>>>>> 41a0ce14
     });
     describe('tests with cleanup', async () => {
         afterEach(async () => {
@@ -134,13 +103,8 @@
                     expect(invalidOrderState.orderHash).to.be.equal(orderHash);
                     expect(invalidOrderState.error).to.be.equal(ExchangeContractErrs.InsufficientMakerAllowance);
                     done();
-<<<<<<< HEAD
-                }
-            };
-            zeroEx.orderStateWatcher.subscribe(callback, numConfirmations);
-=======
                 };
-                zeroEx.orderStateWatcher.subscribe(callback);
+                zeroEx.orderStateWatcher.subscribe(callback, numConfirmations);
                 await zeroEx.token.setProxyAllowanceAsync(makerToken.address, maker, new BigNumber(0));
             })().catch(done);
         });
@@ -158,7 +122,7 @@
                     expect(invalidOrderState.error).to.be.equal(ExchangeContractErrs.InsufficientMakerBalance);
                     done();
                 };
-                zeroEx.orderStateWatcher.subscribe(callback);
+                zeroEx.orderStateWatcher.subscribe(callback, numConfirmations);
                 const anyRecipient = taker;
                 const makerBalance = await zeroEx.token.getBalanceAsync(makerToken.address, maker);
                 await zeroEx.token.transferAsync(makerToken.address, maker, anyRecipient, makerBalance);
@@ -171,7 +135,6 @@
                 );
                 const orderHash = ZeroEx.getOrderHashHex(signedOrder);
                 zeroEx.orderStateWatcher.addOrder(signedOrder);
->>>>>>> 41a0ce14
 
                 let eventCount = 0;
                 const callback = (orderState: OrderState) => {
@@ -184,7 +147,7 @@
                         done();
                     }
                 };
-                zeroEx.orderStateWatcher.subscribe(callback);
+                zeroEx.orderStateWatcher.subscribe(callback, numConfirmations);
 
                 const shouldThrowOnInsufficientBalanceOrAllowance = true;
                 await zeroEx.exchange.fillOrderAsync(
@@ -201,27 +164,6 @@
                 const makerBalance = await zeroEx.token.getBalanceAsync(makerToken.address, maker);
                 const takerBalance = await zeroEx.token.getBalanceAsync(makerToken.address, taker);
 
-<<<<<<< HEAD
-            let eventCount = 0;
-            const callback = (orderState: OrderState) => {
-                eventCount++;
-                expect(orderState.isValid).to.be.true();
-                const validOrderState = orderState as OrderStateValid;
-                expect(validOrderState.orderHash).to.be.equal(orderHash);
-                const orderRelevantState = validOrderState.orderRelevantState;
-                const remainingMakerBalance = makerBalance.sub(fillAmountInBaseUnits);
-                expect(orderRelevantState.makerBalance).to.be.bignumber.equal(remainingMakerBalance);
-                if (eventCount === 2) {
-                    done();
-                }
-            };
-            zeroEx.orderStateWatcher.subscribe(callback, numConfirmations);
-            const shouldThrowOnInsufficientBalanceOrAllowance = true;
-            await zeroEx.exchange.fillOrderAsync(
-                signedOrder, fillAmountInBaseUnits, shouldThrowOnInsufficientBalanceOrAllowance, taker,
-            );
-        })().catch(done);
-=======
                 const fillAmountInBaseUnits = new BigNumber(2);
                 const orderHash = ZeroEx.getOrderHashHex(signedOrder);
                 zeroEx.orderStateWatcher.addOrder(signedOrder);
@@ -239,14 +181,13 @@
                         done();
                     }
                 };
-                zeroEx.orderStateWatcher.subscribe(callback);
+                zeroEx.orderStateWatcher.subscribe(callback, numConfirmations);
                 const shouldThrowOnInsufficientBalanceOrAllowance = true;
                 await zeroEx.exchange.fillOrderAsync(
                     signedOrder, fillAmountInBaseUnits, shouldThrowOnInsufficientBalanceOrAllowance, taker,
                 );
             })().catch(done);
         });
->>>>>>> 41a0ce14
     });
 });
 
